"""Test ``proxpi`` server."""

import io
import os
import hashlib
import logging
import tarfile
import warnings
import posixpath
import typing as t
from urllib import parse as urllib_parse
from unittest import mock

import flask
import jinja2
import pytest
import requests
import proxpi.server
import packaging.specifiers

from . import _utils

proxpi_server = proxpi.server

logging.root.setLevel(logging.DEBUG)
logging.getLogger("urllib3.connectionpool").setLevel(logging.INFO)


def make_mock_index_app(projects: t.Dict[str, t.List[proxpi.File]]) -> flask.Flask:
    """Construct a mock package index app.

    Warning: uses ``proxpi``'s templates for index responses, and files are
    simple

    Args:
        projects: index projects with their files

    Returns:
        WSGI app for Python package simple repository index
    """

    files_content = {}
    for project_name_, files_ in projects.items():
        for file_ in files_:
            stream = io.BytesIO()
            with tarfile.TarFile.open(mode="w:gz", fileobj=stream) as tf:
                tf.addfile(
                    tarinfo=tarfile.TarInfo(name="spam"),
                    fileobj=io.BytesIO(file_.url.encode(encoding="utf-8")),
                )
            file_content_ = stream.getvalue()
            files_content[project_name_, file_.name] = file_content_
            if file_.fragment:
                assert file_.fragment == "sha256="
                file_.fragment += hashlib.sha256(file_content_).hexdigest()

    app = flask.Flask("proxpi-tests", root_path=os.path.split(__file__)[0])
    app.jinja_loader = jinja2.PackageLoader("proxpi")

    @app.route("/")
    def list_projects() -> str:
        return flask.render_template("packages.html", package_names=list(projects))

    @app.route("/<name>/")
    def get_project(name: str) -> str:
        files = projects.get(name)
        if not files:
            flask.abort(404)
        return flask.render_template("files.html", package_name=name, files=files)

    @app.route("/<project_name>/<file_name>")
    def get_file(project_name: str, file_name: str) -> bytes:
        file_content = files_content.get((project_name, file_name))
        if not file_content:
            flask.abort(404)
        return file_content

    return app


@pytest.fixture(scope="module")
def mock_root_index():
    app = make_mock_index_app(projects={
        "proxpi": [
            proxpi.File(
                name="proxpi-1.1.0-py3-none-any.whl",
                url="spam eggs 42",
                fragment="sha256=",
                attributes={"data-requires-python": ">=3.7"},
            ),
            proxpi.File(
                name="proxpi-1.1.0.tar.gz",
                url="foo bar 42",
                fragment="sha256=",
                attributes={"data-requires-python": ">=3.7"},
            ),
            proxpi.File(
                name="proxpi-1.0.0-py3-none-any.whl",
                url="spam eggs 41",
                fragment="",
                attributes={},
            ),
            proxpi.File(
                name="proxpi-1.0.0.tar.gz",
                url="foo bar 42",
                fragment="",
                attributes={},
            ),
        ],
        "numpy": [
            proxpi.File(
                name="numpy-1.23.1-cp310-cp310-manylinux_2_17_x86_64.whl",
                url="",
                fragment="sha256=",
                attributes={"data-requires-python": ">=3.8"},
            ),
            proxpi.File(
                name="numpy-1.23.1-cp310-cp310-win_amd64.whl",
                url="",
                fragment="sha256=",
                attributes={"data-requires-python": ">=3.8"},
            ),
            proxpi.File(
                name="numpy-1.23.1.tar.gz",
                url="foo bar 42",
                fragment="sha256=",
                attributes={"data-requires-python": ">=3.8"},
            ),
        ],
    })  # fmt: skip
    yield from _utils.make_server(app)


@pytest.fixture(scope="module")
def mock_extra_index():
    app = make_mock_index_app(projects={
        "scipy": [
            proxpi.File(
                name="scipy-1.9.0-cp310-cp310-manylinux_2_17_x86_64.whl",
                url="spam eggs 17",
                fragment="sha256=",
                attributes={"data-requires-python": ">=3.7"},
            ),
            proxpi.File(
                name="scipy-1.9.0.tar.gz",
                url="foo bar 17",
                fragment="sha256=",
                attributes={"data-requires-python": ">=3.7"},
            ),
        ],
        "numpy": [
            proxpi.File(
                name="numpy-1.23.1-cp310-cp310-macosx_10_9_x86_64.whl",
                url="spam eggs 40c",
                fragment="sha256=",
                attributes={"data-requires-python": ">=3.8"},
            ),
        ],
    })  # fmt: skip
    yield from _utils.make_server(app)


@pytest.fixture(scope="module")
def server(mock_root_index, mock_extra_index):
    session = proxpi.server.cache.root_cache.session
    # noinspection PyProtectedMember
    root_patch = mock.patch.object(
        proxpi.server.cache,
        "root_cache",
        proxpi.server.cache._index_cache_cls(f"{mock_root_index}/", 15, session),
    )
    # noinspection PyProtectedMember
    extras_patch = mock.patch.object(
        proxpi.server.cache,
        "extra_caches",
        [proxpi.server.cache._index_cache_cls(f"{mock_extra_index}/", 10, session)],
    )
<<<<<<< HEAD
    assert p.returncode == 0
    contents = list((tmp_path / "dest1").iterdir())
    print(contents)
    assert any("jinja2" in p.name.lower() for p in contents)
    assert any("marshmallow" in p.name.lower() for p in contents)
    subprocess.run([*args, "--dest", str(tmp_path / "dest2"), "Jinja2"])
    assert p.returncode == 0
    contents = list((tmp_path / "dest2").iterdir())
    print(contents)
    assert any("jinja2" in p.name.lower() for p in contents)
=======
    with root_patch, extras_patch:
        yield from _utils.make_server(proxpi_server.app)
>>>>>>> 593d880f


@pytest.mark.parametrize("accept", ["text/html", "application/vnd.pypi.simple.v1+html"])
def test_list(server, accept):
    """Test getting package list."""
    response = requests.get(f"{server}/index/", headers={"Accept": accept})
    response.raise_for_status()

    assert response.headers["Content-Type"][:9] == "text/html"
    assert "Accept" in response.headers["Vary"]
    assert any(
        response.headers["Content-Encoding"] == a
        for a in ["gzip", "deflate"]
        if a in response.request.headers["Accept-Encoding"]
    )
    vary = {v.strip() for v in response.headers["Vary"].split(",")}
    assert "Accept-Encoding" in vary

    parser = _utils.IndexParser.from_text(response.text)
    assert parser.declaration == "DOCTYPE html"
    assert parser.title.strip()  # required for valid HTML5
    assert parser.anchors
    for text, attributes in parser.anchors:
        (href,) = (v for k, v in attributes if k == "href")
        assert href == f"{text}/"


@pytest.mark.parametrize("accept", [
    "application/vnd.pypi.simple.v1+json",
    "application/vnd.pypi.simple.latest+json",
])
def test_list_json(server, accept):
    """Test getting package list with JSON API."""
    response = requests.get(f"{server}/index/", headers={"Accept": accept})
    assert response.status_code == 200
    assert response.headers["Content-Type"][:35] == (
        "application/vnd.pypi.simple.v1+json"
    )
    assert "Accept" in response.headers["Vary"]
    assert response.json()["meta"] == {"api-version": "1.0"}
<<<<<<< HEAD
    assert any(p == {"name": "simplejson"} for p in response.json()["projects"])


@pytest.mark.parametrize("project", ["proxpi", "numpy"])
=======
    assert any(p == {"name": "proxpi"} for p in response.json()["projects"])


@pytest.mark.parametrize("project", ["proxpi", "numpy", "scipy"])
>>>>>>> 593d880f
@pytest.mark.parametrize("accept", [
    "text/html", "application/vnd.pypi.simple.v1+html", "*/*"
])
def test_package(server, project, accept):
    """Test getting package files."""
    project_url = f"{server}/index/{project}/"
    response = requests.get(project_url, headers={"Accept": accept})
    response.raise_for_status()

    assert response.headers["Content-Type"][:9] == "text/html"
    assert "Accept" in response.headers["Vary"]
    assert any(
        response.headers["Content-Encoding"] == a
        for a in ["gzip", "deflate"]
        if a in response.request.headers["Accept-Encoding"]
    )

    parser = _utils.IndexParser.from_text(response.text)
    assert parser.declaration == "DOCTYPE html"
    assert parser.title == project
    assert parser.anchors

    file_downloaded = False
    for text, attributes in parser.anchors:
        (href,) = (v for k, v in attributes if k == "href")
        href_parsed: urllib_parse.SplitResult = urllib_parse.urlsplit(href)
        href_parsed_stripped = href_parsed._replace(fragment="")
        href_stripped = href_parsed_stripped.geturl()
        assert href_stripped == text

        if href_parsed.fragment and not file_downloaded:
            file_response = requests.get(urllib_parse.urljoin(project_url, href))
            file_response.raise_for_status()

            for part in href_parsed.fragment.split(","):
                hash_name, hash_value = part.split("=")
                hash_method = getattr(hashlib, hash_name)
                file_hash = hash_method(file_response.content)
                assert hash_value == file_hash.hexdigest()
                file_downloaded = True

        if any(k == "data-gpg-sig" for k, _ in attributes):
            (has_gpg_sig,) = (v for k, v in attributes if k == "data-gpg-sig")
            gpg_response = requests.get(urllib_parse.urljoin(
                project_url, href_stripped + ".asc"
            ))
            if has_gpg_sig:
                gpg_response.raise_for_status()
            else:
                assert gpg_response.status_code == 404

        if any(k == "data-requires-python" for k, _ in attributes):
            (python_requirement,) = (
                v for k, v in attributes if k == "data-requires-python"
            )
            specifier = packaging.specifiers.SpecifierSet(python_requirement)
            assert specifier.filter(["1.2", "2.7", "3.3", "3.7", "3.10", "3.12"])


@pytest.mark.parametrize("accept", [
    "application/vnd.pypi.simple.v1+json",
    "application/vnd.pypi.simple.latest+json",
])
@pytest.mark.parametrize("query_format", [False, True])
def test_package_json(server, accept, query_format):
    """Test getting package files with JSON API."""
    params = None
    headers = None
    if query_format:
        params = {"format": accept}
    else:
        headers = {"Accept": accept}
    response = requests.get(
<<<<<<< HEAD
        f"{server}/index/simplejson/", params=params, headers=headers
=======
        f"{server}/index/proxpi/", params=params, headers=headers
>>>>>>> 593d880f
    )

    assert response.status_code == 200
    assert response.headers["Content-Type"][:35] == (
        "application/vnd.pypi.simple.v1+json"
    )
    assert "Accept" in response.headers["Vary"]
    assert response.json()["meta"] == {"api-version": "1.0"}
<<<<<<< HEAD
    assert response.json()["name"] == "simplejson"
=======
    assert response.json()["name"] == "proxpi"
>>>>>>> 593d880f
    assert all(f["url"] and f["filename"] == f["url"] for f in response.json()["files"])
    assert all("hashes" in f for f in response.json()["files"])


def test_package_unknown_accept(server):
    """Test getting package files raises 406 with unknown accept-type."""
    response = requests.get(
<<<<<<< HEAD
        f"{server}/index/simplejson/",
=======
        f"{server}/index/proxpi/",
>>>>>>> 593d880f
        headers={"Accept": "application/vnd.pypi.simple.v42+xml"}
    )
    assert response.status_code == 406


def test_invalidate_list(server):
    """Test invalidating package list cache."""
    response = requests.delete(f"{server}/cache/list")
    assert response.status_code == 200
    assert response.json() == {"status": "success", "data": None}


def test_invalidate_package(server):
    """Test invalidating package list cache."""
    response = requests.delete(f"{server}/cache/jinja2")
    assert response.status_code == 200
    assert response.json() == {"status": "success", "data": None}


def test_nonexistant_package(server):
    """Test getting non-existant package file list."""
    response = requests.get(f"{server}/index/ultraspampackage/")
    assert response.status_code == 404


def test_nonexistant_file(server):
    """Test getting non-existant package file."""
    response = requests.get(f"{server}/index/ultraspampackage/spam.whl")
    assert response.status_code == 404


def test_nonexistant_file_from_existing_package(server):
    """Test getting non-existant package file from existing package."""
    response = requests.get(f"{server}/index/Jinja2/nonexistant.whl")
    assert response.status_code == 404


@pytest.fixture
def readonly_package_dir(tmp_path):
    package_dir = tmp_path / "packages"
    package_dir.mkdir(mode=0o555)
    with warnings.catch_warnings():
        warnings.simplefilter("ignore", pytest.PytestUnhandledThreadExceptionWarning)
        try:
            yield package_dir
        finally:
            (tmp_path / "packages").chmod(0o755)  # allow clean-up


def test_download_file_failed(mock_root_index, server, readonly_package_dir):
    """Test getting package file when caching failed."""
    cache_patch = mock.patch.object(proxpi_server.cache.file_cache, "_files", {})
    dir_patch = mock.patch.object(
        proxpi_server.cache.file_cache, "cache_dir", str(readonly_package_dir)
    )
    with cache_patch, dir_patch:
        response = requests.get(
            f"{server}/index/numpy/numpy-1.23.1.tar.gz",
            allow_redirects=False,
        )
    assert response.status_code // 100 == 3
    url_parsed = urllib_parse.urlsplit(response.headers["location"])
    mock_root_index_parsed = urllib_parse.urlsplit(mock_root_index)
    assert url_parsed.netloc == mock_root_index_parsed.netloc
    assert posixpath.split(url_parsed.path)[1] == "numpy-1.23.1.tar.gz"


@pytest.mark.parametrize("file_mime_type", ["application/octet-stream", None])
def test_download_file_representation(server, tmp_path, file_mime_type):
    """Test package file content type and encoding."""
    (tmp_path / "packages").mkdir()
    file_mime_type_patch = mock.patch.object(
        proxpi_server, "_file_mime_type", file_mime_type
    )
    with file_mime_type_patch:
        response = requests.get(
            f"{server}/index/proxpi/proxpi-1.0.0.tar.gz",
            allow_redirects=False,
        )
    assert response.status_code == 200
    if file_mime_type:
        assert response.headers["Content-Type"] == "application/octet-stream"
        assert not response.headers.get("Content-Encoding")
    else:
        assert response.headers["Content-Type"] == "application/x-tar"
        assert response.headers["Content-Encoding"] == "gzip"
    response.close()<|MERGE_RESOLUTION|>--- conflicted
+++ resolved
@@ -175,21 +175,8 @@
         "extra_caches",
         [proxpi.server.cache._index_cache_cls(f"{mock_extra_index}/", 10, session)],
     )
-<<<<<<< HEAD
-    assert p.returncode == 0
-    contents = list((tmp_path / "dest1").iterdir())
-    print(contents)
-    assert any("jinja2" in p.name.lower() for p in contents)
-    assert any("marshmallow" in p.name.lower() for p in contents)
-    subprocess.run([*args, "--dest", str(tmp_path / "dest2"), "Jinja2"])
-    assert p.returncode == 0
-    contents = list((tmp_path / "dest2").iterdir())
-    print(contents)
-    assert any("jinja2" in p.name.lower() for p in contents)
-=======
     with root_patch, extras_patch:
         yield from _utils.make_server(proxpi_server.app)
->>>>>>> 593d880f
 
 
 @pytest.mark.parametrize("accept", ["text/html", "application/vnd.pypi.simple.v1+html"])
@@ -230,17 +217,10 @@
     )
     assert "Accept" in response.headers["Vary"]
     assert response.json()["meta"] == {"api-version": "1.0"}
-<<<<<<< HEAD
-    assert any(p == {"name": "simplejson"} for p in response.json()["projects"])
-
-
-@pytest.mark.parametrize("project", ["proxpi", "numpy"])
-=======
     assert any(p == {"name": "proxpi"} for p in response.json()["projects"])
 
 
 @pytest.mark.parametrize("project", ["proxpi", "numpy", "scipy"])
->>>>>>> 593d880f
 @pytest.mark.parametrize("accept", [
     "text/html", "application/vnd.pypi.simple.v1+html", "*/*"
 ])
@@ -314,11 +294,7 @@
     else:
         headers = {"Accept": accept}
     response = requests.get(
-<<<<<<< HEAD
-        f"{server}/index/simplejson/", params=params, headers=headers
-=======
         f"{server}/index/proxpi/", params=params, headers=headers
->>>>>>> 593d880f
     )
 
     assert response.status_code == 200
@@ -327,11 +303,7 @@
     )
     assert "Accept" in response.headers["Vary"]
     assert response.json()["meta"] == {"api-version": "1.0"}
-<<<<<<< HEAD
-    assert response.json()["name"] == "simplejson"
-=======
     assert response.json()["name"] == "proxpi"
->>>>>>> 593d880f
     assert all(f["url"] and f["filename"] == f["url"] for f in response.json()["files"])
     assert all("hashes" in f for f in response.json()["files"])
 
@@ -339,11 +311,7 @@
 def test_package_unknown_accept(server):
     """Test getting package files raises 406 with unknown accept-type."""
     response = requests.get(
-<<<<<<< HEAD
-        f"{server}/index/simplejson/",
-=======
         f"{server}/index/proxpi/",
->>>>>>> 593d880f
         headers={"Accept": "application/vnd.pypi.simple.v42+xml"}
     )
     assert response.status_code == 406
