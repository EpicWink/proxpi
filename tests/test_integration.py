--- conflicted
+++ resolved
@@ -118,11 +118,7 @@
 @pytest.mark.parametrize("accept", ["text/html", "application/vnd.pypi.simple.v1+html"])
 def test_list(server, accept):
     """Test getting package list."""
-<<<<<<< HEAD
-    response = requests.get("http://127.0.0.1:5042/index/", headers={"Accept": accept})
-=======
-    response = requests.get(f"{server}/index/")
->>>>>>> 2d4a2582
+    response = requests.get(f"{server}/index/", headers={"Accept": accept})
     response.raise_for_status()
 
     assert response.headers["Content-Type"][:9] == "text/html"
@@ -164,13 +160,8 @@
 ])
 def test_package(server, project, accept):
     """Test getting package files."""
-<<<<<<< HEAD
-    project_url = f"http://127.0.0.1:5042/index/{project}/"
+    project_url = f"{server}/index/{project}/"
     response = requests.get(project_url, headers={"Accept": accept})
-=======
-    project_url = f"{server}/index/{project}/"
-    response = requests.get(project_url)
->>>>>>> 2d4a2582
     response.raise_for_status()
 
     assert response.headers["Content-Type"][:9] == "text/html"
