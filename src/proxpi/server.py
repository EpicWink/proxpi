--- conflicted
+++ resolved
@@ -59,10 +59,7 @@
             handler.level = logging.DEBUG
 logger.info("Cache: %r", cache)
 KNOWN_LATEST_JSON_VERSION = "v1"
-<<<<<<< HEAD
-=======
 KNOWN_DATASET_KEYS = ["requires-python", "dist-info-metadata", "gpg-sig", "yanked"]
->>>>>>> 593d880f
 
 
 def _wants_json(version: str = "v1") -> bool:
@@ -156,19 +153,10 @@
     """List all projects in index(es)."""
     package_names = cache.list_projects()
     if _wants_json():
-<<<<<<< HEAD
-        response = _build_json_response(
-            data={
-                "meta": {"api-version": "1.0"},
-                "projects": [{"name": n} for n in package_names],
-            },
-        )
-=======
         response = _build_json_response(data={
             "meta": {"api-version": "1.0"},
             "projects": [{"name": n} for n in package_names],
         })  # fmt: skip
->>>>>>> 593d880f
     else:
         response = flask.make_response(
             flask.render_template("packages.html", package_names=package_names),
@@ -189,35 +177,14 @@
     if _wants_json():
         files_data = []
         for file in files:
-<<<<<<< HEAD
             file_data = file.to_json_response()
             file_data["url"] = file.name
-            files_data.append(file_data)
-        response = _build_json_response(
-            data={
-                "meta": {"api-version": "1.0"},
-                "name": package_name,
-                "files": files_data,
-            },
-        )
-=======
-            file_data = {"filename": file.name, "url": file.name, "hashes": {}}
-            for part in file.fragment.split(","):
-                try:
-                    hash_name, hash_value = part.split("=")
-                except ValueError:
-                    continue
-                file_data["hashes"][hash_name] = hash_value
-            for data_set_key in KNOWN_DATASET_KEYS:
-                if f"data-{data_set_key}" in file.attributes:
-                    file_data[data_set_key] = file.attributes[f"data-{data_set_key}"]
             files_data.append(file_data)
         response = _build_json_response(data={
             "meta": {"api-version": "1.0"},
             "name": package_name,
             "files": files_data,
         })  # fmt: skip
->>>>>>> 593d880f
 
     else:
         response = flask.make_response(
