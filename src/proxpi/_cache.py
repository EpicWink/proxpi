--- conflicted
+++ resolved
@@ -796,7 +796,6 @@
     def _download_file(self, url: str, path: str, max_retries=3):
         """Download a file."""
         url_masked = _mask_password(url)
-<<<<<<< HEAD
         colored_url, colored_path = self._format_url_and_path(url_masked, path, full_info=True)
         _, short_path = self._format_url_and_path(url_masked, path, full_info=False)
         is_metadata = path.endswith('.metadata')
@@ -972,24 +971,6 @@
                 )
         
         return None
-=======
-        logger.debug(f"Downloading '{url_masked}' to '{path}'")
-        response = self.session.get(url, stream=True)
-        if response.status_code // 100 >= 4:
-            logger.error(
-                f"Failed to download '{url_masked}': "
-                f"status={response.status_code}, body={response.text}"
-            )
-            return
-        parent, _ = os.path.split(path)
-        os.makedirs(parent, exist_ok=True)
-        with open(path, "wb") as f:
-            for chunk in response.iter_content(chunk_size=16 * 1024):
-                f.write(chunk)
-        key = self._get_key(url)
-        self._files[key] = _CachedFile(path, os.stat(path).st_size, 0)
-        logger.debug(f"Finished downloading '{url_masked}'")
->>>>>>> f3a77a08
 
     def _wait_for_existing_download(self, url: str) -> bool:
         """Wait for existing download, if any.
