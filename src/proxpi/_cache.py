"""Package index interfacing and caching."""

import io
import os
import re
import abc
import time
import shutil
import logging
import tempfile
import warnings
import functools
import posixpath
import threading
import dataclasses
import typing as t
import urllib.parse

import requests
import lxml.etree

if t.TYPE_CHECKING:
    import xml.etree.ElementTree

INDEX_URL = os.environ.get("PROXPI_INDEX_URL", "https://pypi.org/simple/")
EXTRA_INDEX_URLS = [
    s for s in os.environ.get("PROXPI_EXTRA_INDEX_URLS", "").strip().split(",") if s
]

INDEX_TTL = int(os.environ.get("PROXPI_INDEX_TTL", 1800))
EXTRA_INDEX_TTLS = [
    int(s) for s in os.environ.get("PROXPI_EXTRA_INDEX_TTL", "").strip().split(",") if s
] or [180] * len(EXTRA_INDEX_URLS)

CACHE_SIZE = int(os.environ.get("PROXPI_CACHE_SIZE", 5368709120))
CACHE_DIR = os.environ.get("PROXPI_CACHE_DIR")

logger = logging.getLogger(__name__)
_name_normalise_re = re.compile("[-_.]+")
_hostname_normalise_pattern = re.compile(r"[^a-z0-9]+")
_html_parser = lxml.etree.HTMLParser()
_time_offset = time.time()


def _now() -> float:
    return time.monotonic() + _time_offset


class File(metaclass=abc.ABCMeta):
    """Package file reference."""

    @property
    @abc.abstractmethod
    def name(self) -> str:
        """Filename."""

    @property
    @abc.abstractmethod
    def url(self) -> str:
        """File URL."""

    @property
    @abc.abstractmethod
    def fragment(self) -> str:
        """File URL fragment."""

    @property
    @abc.abstractmethod
    def attributes(self) -> t.Dict[str, str]:
        """File reference link element (non-href) attributes."""

    @property
    @abc.abstractmethod
    def hashes(self) -> t.Dict[str, str]:
        """File hashes."""

    @property
    @abc.abstractmethod
    def requires_python(self) -> t.Union[str, None]:
        """Distribution Python requirement."""

    @property
    @abc.abstractmethod
    def dist_info_metadata(self) -> t.Union[str, None]:
        """Distribution metadata file marker."""

    @property
    @abc.abstractmethod
    def gpg_sig(self) -> t.Union[str, None]:
        """Distribution GPG signature file marker."""

    @property
    @abc.abstractmethod
    def yanked(self) -> t.Union[str, None]:
        """File yanked status."""

    def to_json_response(self) -> t.Dict[str, t.Any]:
        """Serialise to JSON response data (with 'url' key)."""
        data = {"filename": self.name, "hashes": self.hashes}
        if self.requires_python is not None:
            data["requires-python"] = self.requires_python
        if self.dist_info_metadata is not None:
            data["dist-info-metadata"] = self.dist_info_metadata
        if self.gpg_sig is not None:
            data["gpg-sig"] = self.gpg_sig
        if self.yanked is not None:
            data["yanked"] = self.yanked
        return data


@dataclasses.dataclass
class FileFromHTML(File):
    __slots__ = ("name", "url", "fragment", "attributes")

    name: str
    url: str
    fragment: str
    attributes: t.Dict[str, str]

    @classmethod
    def from_html_element(
        cls, el: "xml.etree.ElementTree.Element", request_url: str
    ) -> "File":
        """Construct from HTML API response."""
        url = urllib.parse.urljoin(request_url, el.attrib["href"])
        return cls(
            name=el.text,
            url=url,
            fragment=urllib.parse.urlsplit(url).fragment,
            attributes={k: v for k, v in el.attrib.items() if k != "href"},
        )

    @property
    def hashes(self):
        hashes = {}
        for part in self.fragment.split(","):
            try:
                hash_name, hash_value = part.split("=")
            except ValueError:
                continue
            hashes[hash_name] = hash_value
        return hashes

    @property
    def requires_python(self):
        return self.attributes.get(f"data-requires-python")

    @property
    def dist_info_metadata(self):
        return self.attributes.get(f"data-dist-info-metadata")

    @property
    def gpg_sig(self):
        return self.attributes.get(f"data-gpg-sig")

    @property
    def yanked(self):
        return self.attributes.get(f"data-yanked")


@dataclasses.dataclass
class FileFromJSON(File):
    __slots__ = (
        "name",
        "url",
        "hashes",
        "requires_python",
        "dist_info_metadata",
        "gpg_sig",
        "yanked",
    )

    name: str
    url: str
    hashes: t.Dict[str, str]
    requires_python: t.Union[str, None]
    dist_info_metadata: t.Union[str, None]
    gpg_sig: t.Union[str, None]
    yanked: t.Union[str, None]

    @classmethod
    def from_json_response(cls, data: t.Dict[str, t.Any], request_url: str) -> "File":
        """Construct from JSON API response."""
        return cls(
            name=data["filename"],
            url=urllib.parse.urljoin(request_url, data["url"]),
            hashes=data["hashes"],
            requires_python=data.get("requires-python"),
            dist_info_metadata=data.get("dist-info-metadata"),
            gpg_sig=data.get("gpg-sig"),
            yanked=data.get("yanked"),
        )

    @property
    def fragment(self) -> str:
        """File URL fragment."""
        return ",".join(f"{n}={v}" for n, v in self.hashes.items())

    @property
    def attributes(self) -> t.Dict[str, str]:
        """File reference link element (non-href) attributes."""
        attributes = {}
        if self.requires_python is not None:
            attributes["data-requires-python"] = self.requires_python
        if self.dist_info_metadata is not None:
            attributes["data-dist-info-metadata"] = self.dist_info_metadata
        if self.gpg_sig is not None:
            attributes["data-gpg-sig"] = self.gpg_sig
        if self.yanked is not None:
            attributes["data-yanked"] = self.yanked
        return attributes


@dataclasses.dataclass
class Package:
    """Package files cache."""

    __slots__ = ("name", "files", "refreshed")

    name: str
    """Package name."""

    files: t.Dict[str, File]
    """Package files by filename."""

    refreshed: float
    """Package last refreshed time (seconds)."""


class NotFound(ValueError):
    """Package or file not found."""

    pass


class Thread(threading.Thread):
    """Exception-storing thread runner."""

    exc = None

    def run(self):
        try:
            super().run()
        except Exception as e:
            self.exc = e
            raise

    def join(self, timeout=None):
        super().join(timeout)
        if self.exc:
            raise self.exc


class _Locks:
    _lock: threading.Lock
    _locks: t.Dict[str, threading.Lock]

    def __init__(self):
        self._lock = threading.Lock()
        self._locks = {}

    def __getitem__(self, k: str) -> threading.Lock:
        if k not in self._locks:
            with self._lock:
                if k not in self._locks:
                    self._locks[k] = threading.Lock()
        return self._locks[k]


def _mask_password(url: str) -> str:
    """Mask HTTP basic auth password in URL.

    Args:
        url: URL to process

    Returns:
        URL with password masked (or original URL if it has no password)
    """

    parsed = urllib.parse.urlsplit(url)
    if not parsed.password:
        return url
    netloc = f"{parsed.username}:****@" + parsed.hostname
    if parsed.port is not None:
        netloc += f":{parsed.port}"
    parsed = parsed._replace(netloc=netloc)
    return urllib.parse.urlunsplit(parsed)


class _IndexCache:
    """Cache for an index.

    Args:
        index_url: index URL
        ttl: cache time-to-live
        session: index request session
    """

    index_url: str
    ttl: int
    session: requests.Session
    _index_t: t.Union[float, None]
    _index_lock: threading.Lock
    _package_locks: _Locks
    _index: t.Dict[str, str]
    _packages: t.Dict[str, Package]
    _headers = {"Accept": (
        "application/vnd.pypi.simple.v1+json, "
        "application/vnd.pypi.simple.v1+html;q=0.1"
    )}  # fmt: skip

    def __init__(self, index_url: str, ttl: int, session: requests.Session = None):
        self.index_url = index_url
        self.ttl = ttl
        self.session = session or requests.Session()
        self._index_t = None
        self._index_lock = threading.Lock()
        self._package_locks = _Locks()
        self._index = {}
        self._packages = {}
        self._index_url_masked = _mask_password(index_url)

    def __repr__(self):
        return f"{self.__class__.__name__}({self._index_url_masked!r}, {self.ttl!r})"

    def _list_packages(self):
        """List projects using or updating cache."""
        if self._index_t is not None and _now() < self._index_t + self.ttl:
            return

        logger.info(f"Listing packages in index '{self._index_url_masked}'")
        response = self.session.get(self.index_url, headers=self._headers)
        response.raise_for_status()
<<<<<<< HEAD
        self._index_t = time.monotonic()
=======
        tree = lxml.etree.parse(io.BytesIO(response.content), _html_parser)
        self._index_t = _now()
>>>>>>> c6869a1d

        if response.headers["Content-Type"] == "application/vnd.pypi.simple.v1+json":
            response_data = response.json()
            for project in response_data["projects"]:
                name_normalised = _name_normalise_re.sub("-", project["name"]).lower()
                self._index[name_normalised] = f"{name_normalised}/"
            logger.debug(
                f"Finished listing packages in index '{self._index_url_masked}'",
            )
            return

        tree = lxml.etree.parse(io.BytesIO(response.content), _html_parser)
        root = tree.getroot()
        body = next((b for b in root if b.tag == "body"), root)
        for child in body:
            if child.tag == "a":
                name = _name_normalise_re.sub("-", child.text).lower()
                self._index[name] = child.attrib["href"]
        logger.debug(f"Finished listing packages in index '{self._index_url_masked}'")

    def list_packages(self) -> t.KeysView[str]:
        """List packages.

        Deprecated: use ``list_projects``.

        Returns:
            names of packages in index
        """

        warnings.warn(
            message="`list_packages` is deprecated, use `list_projects`",
            category=DeprecationWarning,
            stacklevel=2,
        )
        return self.list_projects()

    def list_projects(self) -> t.KeysView[str]:
        """List projects.

        Returns:
            names of projects in index
        """

        with self._index_lock:
            self._list_packages()
        return self._index.keys()

    def _list_files(self, package_name: str):
        """List project files using or updating cache."""
        package = self._packages.get(package_name)
        if package and _now() < package.refreshed + self.ttl:
            return

        logger.debug(f"Listing files in package '{package_name}'")
        response = None
        if self._index_t is None or _now() > self._index_t + self.ttl:
            url = urllib.parse.urljoin(self.index_url, package_name)
            logger.debug(f"Refreshing '{package_name}'")
            response = self.session.get(url, headers=self._headers)
        if not response or not response.ok:
            logger.debug(f"List-files response: {response}")
            package_name_normalised = _name_normalise_re.sub("-", package_name).lower()
            if package_name_normalised not in self.list_projects():
                raise NotFound(package_name)
            package_url = self._index[package_name]
            url = urllib.parse.urljoin(self.index_url, package_url)
            response = self.session.get(url, headers=self._headers)
            response.raise_for_status()

<<<<<<< HEAD
        package = Package(package_name, files={}, refreshed=time.monotonic())
=======
        package = Package(package_name, files={}, refreshed=_now())
        tree = lxml.etree.parse(io.BytesIO(response.content), _html_parser)
>>>>>>> c6869a1d

        if response.headers["Content-Type"] == "application/vnd.pypi.simple.v1+json":
            response_data = response.json()
            for file_data in response_data["files"]:
                file = FileFromJSON.from_json_response(file_data, response.request.url)
                package.files[file.name] = file
            self._packages[package_name] = package
            logger.debug(f"Finished listing files in package '{package_name}'")
            return

        tree = lxml.etree.parse(io.BytesIO(response.content), _html_parser)
        root = tree.getroot()
        body = next((b for b in root if b.tag == "body"), root)
        for child in body:
            if child.tag == "a":
                file = FileFromHTML.from_html_element(child, response.request.url)
                package.files[file.name] = file
        self._packages[package_name] = package
        logger.debug(f"Finished listing files in package '{package_name}'")

    def list_files(self, package_name: str) -> t.ValuesView[File]:
        """List project files.

        Args:
            package_name: name of project to list files of

        Returns:
            files of project

        Raises:
            NotFound: if project doesn't exist in index
        """

        with self._package_locks[package_name]:
            self._list_files(package_name)
        return self._packages[package_name].files.values()

    def get_file_url(self, package_name: str, file_name: str) -> str:
        """Get a file.

        Args:
            package_name: project of file to get
            file_name: name of file to get

        Returns:
            local file URL

        Raises:
            NotFound: if project doesn't exist in index or file doesn't
                exist in project
        """

        self.list_files(package_name)  # updates cache
        package = self._packages[package_name]
        is_metadata = file_name[-9:] == ".metadata"
        file = package.files.get(file_name[:-9] if is_metadata else file_name)
        if not file:
            raise NotFound(file_name)
        url = file.url
        if is_metadata:
            # Note: don't validate if file has 'data-dist-info-metadata' attribute, let
            # the source index provide the 404
            scheme, netloc, path, query, fragment = urllib.parse.urlsplit(url)
            url = urllib.parse.urlunsplit(
                (scheme, netloc, path + ".metadata", query, fragment),
            )
        return url

    def invalidate_list(self):
        """Invalidate package list cache."""
        if self._index_lock.locked():
            logger.info("Index already undergoing update")
            return
        self._index_t = None
        self._index = {}

    def invalidate_package(self, package_name: str):
        """Invalidate package file list cache.

        Deprecate: use ``invalidate_project``.

        Args:
            package_name: package name
        """

        warnings.warn(
            message="`invalidate_package` is deprecated, use `invalidate_project`",
            category=DeprecationWarning,
            stacklevel=2,
        )
        return self.invalidate_project(package_name)

    def invalidate_project(self, name: str) -> None:
        """Invalidate project file list cache.

        Args:
            name: project name
        """

        package_name = name
        if self._package_locks[package_name].locked():
            logger.info(f"Project '{name}' files already undergoing update")
            return
        self._packages.pop(package_name, None)


@dataclasses.dataclass
class _CachedFile:
    """Cached file."""

    __slots__ = ("path", "size", "n_hits")

    path: str
    """File path."""

    size: int
    """File size."""

    n_hits: int
    """Number of cache hits."""


def _split_path(
    path: str, split: t.Callable[[str], t.Tuple[str, str]]
) -> t.Generator[str, None, None]:
    """Split path into directory components.

    Args:
        path: path to split
        split: path-split functions

    Returns:
        path parts generator
    """

    parent, filename = split(path)
    if not filename:
        return
    if parent:
        yield from _split_path(parent, split)
    yield filename


class _FileCache:
    """Package files cache."""

    max_size: int
    cache_dir: str
    _cache_dir_provided: t.Union[str, None]
    _files: t.Dict[str, t.Union[_CachedFile, Thread]]
    _evict_lock: threading.Lock

    def __init__(
        self, max_size: int, cache_dir: str = None, session: requests.Session = None
    ):
        """Initialise file-cache.

        Args:
            max_size: maximum file-cache size
            cache_dir: file-cache directory
            session: index request session
        """

        self.max_size = max_size
        self.cache_dir = os.path.abspath(cache_dir or tempfile.mkdtemp())
        self.session = session or requests.Session()
        self._cache_dir_provided = cache_dir
        self._files = {}
        self._evict_lock = threading.Lock()

        self._populate_files_from_existing_cache_dir()

    def __repr__(self):
        return (
            f"{self.__class__.__name__}({self.max_size!r}, {self.cache_dir!r}, "
            f"{self.session!r})"
        )

    def __del__(self):
        if not self._cache_dir_provided and os.path.isdir(self.cache_dir):
            logger.debug(f"Deleting '{self.cache_dir}'")
            shutil.rmtree(self.cache_dir)

    def _populate_files_from_existing_cache_dir(self):
        """Populate from user-provided cache directory."""
        for dirpath, _, filenames in os.walk(self.cache_dir):
            for filename in filenames:
                filepath = os.path.join(dirpath, filename)
                size = os.path.getsize(filepath)
                name = os.path.relpath(filepath, self.cache_dir)
                if os.path != posixpath:
                    name = posixpath.join(*_split_path(name, os.path.split))
                self._files[name] = _CachedFile(filepath, size, n_hits=0)

    @staticmethod
    @functools.lru_cache(maxsize=8096)
    def _get_key(url: str) -> str:
        """Get file cache reference key from file URL."""
        urlsplit = urllib.parse.urlsplit(url)
        parent = _hostname_normalise_pattern.sub("-", urlsplit.hostname)
        return posixpath.join(parent, *_split_path(urlsplit.path, posixpath.split))

    def _download_file(self, url: str, path: str):
        """Download a file.

        Args:
            url: URL of file to download
            path: local path to download to
        """

        url_masked = _mask_password(url)
        logger.debug(f"Downloading '{url_masked}' to '{path}'")
        response = self.session.get(url, stream=True)
        if response.status_code // 100 >= 4:
            logger.error(
                f"Failed to download '{url_masked}': "
                f"status={response.status_code}, body={response.text}"
            )
            return
        parent, _ = os.path.split(path)
        os.makedirs(parent, exist_ok=True)
        with open(path, "wb") as f:
            for chunk in response.iter_content(None):
                f.write(chunk)
        key = self._get_key(url)
        self._files[key] = _CachedFile(path, os.stat(path).st_size, 0)
        logger.debug(f"Finished downloading '{url_masked}'")

    def _wait_for_existing_download(self, url: str) -> bool:
        """Wait 0.9s for existing download."""
        file = self._files.get(url)
        if isinstance(file, Thread):
            try:
                file.join(0.9)
            except Exception as e:
                if file.exc and file == self._files[url]:
                    self._files.pop(url, None)
                url_masked = _mask_password(url)
                logger.error(f"Failed to download '{url_masked}'", exc_info=e)
                return True
            if isinstance(self._files[url], Thread):
                return True  # default to original URL (due to timeout or HTTP error)
        return False

    def _get_cached(self, url: str) -> t.Union[str, None]:
        """Get file from cache."""
        if url in self._files:
            file = self._files[url]
            assert isinstance(file, _CachedFile)
            file.n_hits += 1
            return file.path
        return None

    def _start_downloading(self, url: str):
        """Start downloading a file."""
        key = self._get_key(url)
        path = os.path.join(self.cache_dir, *_split_path(key, posixpath.split))

        thread = Thread(target=self._download_file, args=(url, path))
        self._files[key] = thread
        thread.start()

    def _evict_lfu(self, url: str):
        """Evict least-frequently-used files until under max cache size."""
        response = self.session.head(url)
        file_size = int(response.headers.get("Content-Length", 0)) if response.ok else 0
        cache_keys = [u for u, f in self._files.items() if isinstance(f, _CachedFile)]
        cache_keys.sort(key=lambda k: self._files[k].size)
        cache_keys.sort(key=lambda k: self._files[k].n_hits)
        existing_size = sum(self._files[k].size for k in cache_keys)
        while existing_size + file_size > self.max_size and existing_size > 0:
            existing_url = cache_keys.pop(0)
            file = self._files.pop(existing_url)
            os.unlink(file.path)
            existing_size -= file.size

    def get(self, url: str) -> str:
        """Get a file using or updating cache.

        Args:
            url: original file URL

        Returns:
            local file path, or original file URL if not yet available
        """

        if self.max_size == 0:
            return url
        key = self._get_key(url)
        path = url
        given_up = self._wait_for_existing_download(key)
        if not given_up:
            path = self._get_cached(key)
            if not path:
                self._start_downloading(url)
                with self._evict_lock:
                    self._evict_lfu(url)
                path = self.get(url)
        return path


@dataclasses.dataclass
class Cache:
    """Package index cache."""

    root_cache: _IndexCache
    """Root index cache."""

    file_cache: _FileCache
    """Downloaded project file cache."""

    extra_caches: t.List[_IndexCache] = dataclasses.field(default_factory=list)
    """Extra indices' caches."""

    _index_cache_cls = _IndexCache
    _file_cache_cls = _FileCache

    @classmethod
    def from_config(cls):
        """Create cache from configuration."""
        session = requests.Session()
        proxpi_version = get_proxpi_version()
        if proxpi_version:
            session.headers["User-Agent"] = f"proxpi/{proxpi_version}"

        root_cache = cls._index_cache_cls(INDEX_URL, INDEX_TTL, session)
        file_cache = cls._file_cache_cls(CACHE_SIZE, CACHE_DIR, session)
        if len(EXTRA_INDEX_URLS) != len(EXTRA_INDEX_TTLS):
            raise RuntimeError(
                f"Number of extra index URLs doesn't equal number of extra index "
                f"times-to-live: {len(EXTRA_INDEX_URLS)} != {len(EXTRA_INDEX_TTLS)}"
            )
        extra_caches = [
            cls._index_cache_cls(url, ttl, session)
            for url, ttl in zip(EXTRA_INDEX_URLS, EXTRA_INDEX_TTLS)
        ]
        return cls(root_cache, file_cache, extra_caches=extra_caches)

    def list_packages(self) -> t.List[str]:
        """List all packages.

        Deprecated: use ``list_projects``.

        Returns:
            names of all discovered packages
        """

        warnings.warn(
            message="`list_packages` is deprecated, use `list_projects`",
            category=DeprecationWarning,
            stacklevel=2,
        )
        return self.list_projects()

    def list_projects(self) -> t.List[str]:
        """List all projects.

        Returns:
            names of all discovered projects
        """

        packages = set(self.root_cache.list_projects())
        for cache in self.extra_caches:
            packages.update(cache.list_projects())
        return sorted(packages)

    def list_files(self, package_name: str) -> t.List[File]:
        """List project files.

        Args:
            package_name: name of project to list files of

        Returns:
            files of project

        Raises:
            NotFound: if project doesn't exist in any index
        """

        files = []
        exc = None
        try:
            root_files = self.root_cache.list_files(package_name)
        except NotFound as e:
            exc = e
        else:
            files.extend(root_files)
        for cache in self.extra_caches:
            try:
                extra_files = cache.list_files(package_name)
            except NotFound:
                continue
            for file in extra_files:
                if file.name not in {f.name for f in files}:
                    files.append(file)
        if not files and exc:
            raise exc
        return files

    def get_file(self, package_name: str, file_name: str) -> str:
        """Get a file.

        Args:
            package_name: project of file to get
            file_name: name of file to get

        Returns:
            local file path, or original file URL if not yet available

        Raises:
            NotFound: if project doesn't exist in any index or file doesn't
                exist in project
        """

        try:
            url = self.root_cache.get_file_url(package_name, file_name)
        except NotFound as e:
            url = e
        if isinstance(url, Exception):
            for cache in self.extra_caches:
                try:
                    url = cache.get_file_url(package_name, file_name)
                except NotFound:
                    pass
            if isinstance(url, Exception):
                raise url
        return self.file_cache.get(url)

    def invalidate_list(self):
        """Invalidate project list cache."""
        logger.info("Invalidating project list cache.")
        self.root_cache.invalidate_list()
        for cache in self.extra_caches:
            cache.invalidate_list()

    def invalidate_package(self, package_name: str):
        """Invalidate package file list cache.

        Deprecated: use ``invalidate_project``.

        Args:
            package_name: package name
        """

        warnings.warn(
            message="`invalidate_package` is deprecated, use `invalidate_project`",
            category=DeprecationWarning,
            stacklevel=2,
        )
        return self.invalidate_project(package_name)

    def invalidate_project(self, name: str) -> None:
        """Invalidate project file-list cache.

        Args:
            name: project name
        """

        logger.info(f"Invalidating project '{name}' file list cache.")
        self.root_cache.invalidate_project(name)
        for cache in self.extra_caches:
            cache.invalidate_project(name)


@functools.lru_cache(maxsize=None)
def get_proxpi_version() -> t.Union[str, None]:
    try:
        import importlib.metadata
    except ImportError:
        return None
    else:
        try:
            return importlib.metadata.version("proxpi")
        except importlib.metadata.PackageNotFoundError:
            return None<|MERGE_RESOLUTION|>--- conflicted
+++ resolved
@@ -331,12 +331,7 @@
         logger.info(f"Listing packages in index '{self._index_url_masked}'")
         response = self.session.get(self.index_url, headers=self._headers)
         response.raise_for_status()
-<<<<<<< HEAD
-        self._index_t = time.monotonic()
-=======
-        tree = lxml.etree.parse(io.BytesIO(response.content), _html_parser)
         self._index_t = _now()
->>>>>>> c6869a1d
 
         if response.headers["Content-Type"] == "application/vnd.pypi.simple.v1+json":
             response_data = response.json()
@@ -406,12 +401,7 @@
             response = self.session.get(url, headers=self._headers)
             response.raise_for_status()
 
-<<<<<<< HEAD
-        package = Package(package_name, files={}, refreshed=time.monotonic())
-=======
         package = Package(package_name, files={}, refreshed=_now())
-        tree = lxml.etree.parse(io.BytesIO(response.content), _html_parser)
->>>>>>> c6869a1d
 
         if response.headers["Content-Type"] == "application/vnd.pypi.simple.v1+json":
             response_data = response.json()
