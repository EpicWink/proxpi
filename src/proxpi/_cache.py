"""Package index interfacing and caching."""

import os
import re
import abc
import time
import shutil
import logging
import pathlib
import tempfile
import warnings
import functools
import threading
import dataclasses
import typing as t
import urllib.parse

import requests
import lxml.etree

INDEX_URL = os.environ.get("PROXPI_INDEX_URL", "https://pypi.org/simple/")
EXTRA_INDEX_URLS = [
    s for s in os.environ.get("PROXPI_EXTRA_INDEX_URLS", "").strip().split(",") if s
]
DISABLE_INDEX_SSL_VERIFICATION = os.environ.get(
    "PROXPI_DISABLE_INDEX_SSL_VERIFICATION", ""
) not in ("", "0", "no", "off", "false")

INDEX_TTL = int(os.environ.get("PROXPI_INDEX_TTL", 1800))
EXTRA_INDEX_TTLS = [
    int(s)
    for s in (
        os.environ.get("PROXPI_EXTRA_INDEX_TTL", "")  # backwards-compatible
        or os.environ.get("PROXPI_EXTRA_INDEX_TTLS", "")
    )
    .strip()
    .split(",")
    if s
] or [180] * len(EXTRA_INDEX_URLS)

CACHE_SIZE = int(os.environ.get("PROXPI_CACHE_SIZE", 5368709120))
CACHE_DIR = os.environ.get("PROXPI_CACHE_DIR")
DOWNLOAD_TIMEOUT = float(os.environ.get("PROXPI_DOWNLOAD_TIMEOUT", 0.9))

CONNECT_TIMEOUT = (
    float(os.environ["PROXPI_CONNECT_TIMEOUT"])
    if os.environ.get("PROXPI_CONNECT_TIMEOUT")
    else None
)
READ_TIMEOUT = (
    float(os.environ["PROXPI_READ_TIMEOUT"])
    if os.environ.get("PROXPI_READ_TIMEOUT")
    else None
)

logger = logging.getLogger(__name__)
_name_normalise_re = re.compile("[-_.]+")
_hostname_normalise_pattern = re.compile(r"[^a-z0-9]+")
_time_offset = time.time()


def _now() -> float:
    return time.monotonic() + _time_offset


class File(metaclass=abc.ABCMeta):
    """Package file reference."""

    @property
    @abc.abstractmethod
    def name(self) -> str:
        """Filename."""

    @property
    @abc.abstractmethod
    def url(self) -> str:
        """File URL."""

    @property
    @abc.abstractmethod
    def fragment(self) -> str:
        """File URL fragment."""

    @property
    @abc.abstractmethod
    def attributes(self) -> t.Dict[str, str]:
        """File reference link element (non-href) attributes."""

    @property
    @abc.abstractmethod
    def hashes(self) -> t.Dict[str, str]:
        """File hashes."""

    @property
    @abc.abstractmethod
    def requires_python(self) -> t.Union[str, None]:
        """Distribution Python requirement."""

    @property
    @abc.abstractmethod
    def dist_info_metadata(self) -> t.Union[bool, t.Dict[str, str], None]:
        """Distribution metadata file marker."""

    @property
    @abc.abstractmethod
    def gpg_sig(self) -> t.Union[bool, None]:
        """Distribution GPG signature file marker."""

    @property
    @abc.abstractmethod
    def yanked(self) -> t.Union[bool, str, None]:
        """File yanked status."""

    def to_json_response(self) -> t.Dict[str, t.Any]:
        """Serialise to JSON response data (with 'url' key)."""
        data = {"filename": self.name, "hashes": self.hashes}
        if self.requires_python is not None:
            data["requires-python"] = self.requires_python
        if self.dist_info_metadata is not None:
            # PEP 714: only emit new key in JSON
            data["core-metadata"] = self.dist_info_metadata
        if self.gpg_sig is not None:
            data["gpg-sig"] = self.gpg_sig
        if self.yanked is not None:
            data["yanked"] = self.yanked
        return data


@dataclasses.dataclass
class FileFromHTML(File):
    __slots__ = ("name", "url", "fragment", "attributes")

    name: str
    url: str
    fragment: str
    attributes: t.Dict[str, str]

    @classmethod
    def from_html_element(
        cls, el: "lxml.etree.ElementBase", request_url: str
    ) -> "File":
        """Construct from HTML API response."""
        url = urllib.parse.urljoin(request_url, el.attrib["href"])

        attributes = {k: v for k, v in el.attrib.items() if k != "href"}

        # PEP 714: accept both core-metadata attributes, and emit both in HTML
        if "data-core-metadata" in attributes:
            attributes["data-dist-info-metadata"] = attributes["data-core-metadata"]
        elif "data-dist-info-metadata" in attributes:
            attributes["data-core-metadata"] = attributes["data-dist-info-metadata"]

        return cls(
            name=el.text,
            url=url,
            fragment=urllib.parse.urlsplit(url).fragment,
            attributes=attributes,
        )

    @property
    def hashes(self):
        return self._parse_hash(self.fragment)

    @property
    def requires_python(self):
        return self.attributes.get("data-requires-python") or None

    @property
    def dist_info_metadata(self):
        metadata = self.attributes.get("data-core-metadata")
        if metadata is None:
            return None
        hashes = self._parse_hash(metadata)
        if not hashes:
            if metadata not in ("", "true"):
                logger.warning(
                    f"Invalid metadata attribute value from index: {metadata}"
                )
            return True  # '': value-less -> true
        return hashes

    @property
    def gpg_sig(self):
        has_gpg_sig = self.attributes.get("data-gpg-sig")
        return has_gpg_sig and self.attributes.get("data-gpg-sig") == "true"

    @property
    def yanked(self):
        return self.attributes.get("data-yanked") is not None  # '': value-less -> true

    @staticmethod
    def _parse_hash(hash_string: str) -> t.Dict[str, str]:
        if "=" not in hash_string:
            return {}
        hash_name, hash_value = hash_string.split("=")
        return {hash_name: hash_value}


@dataclasses.dataclass
class FileFromJSON(File):
    __slots__ = (
        "name",
        "url",
        "hashes",
        "requires_python",
        "dist_info_metadata",
        "gpg_sig",
        "yanked",
    )

    name: str
    url: str
    hashes: t.Dict[str, str]
    requires_python: t.Union[str, None]
    dist_info_metadata: t.Union[bool, t.Dict[str, str], None]
    gpg_sig: t.Union[bool, None]
    yanked: t.Union[bool, str, None]

    @classmethod
    def from_json_response(cls, data: t.Dict[str, t.Any], request_url: str) -> "File":
        """Construct from JSON API response."""
        return cls(
            name=data["filename"],
            url=urllib.parse.urljoin(request_url, data["url"]),
            hashes=data["hashes"],
            requires_python=data.get("requires-python"),
            # PEP 714: accept both core-metadata keys
            dist_info_metadata=(
                data.get("core-metadata") or data.get("dist-info-metadata")
            ),
            gpg_sig=data.get("gpg-sig"),
            yanked=data.get("yanked"),
        )

    @property
    def fragment(self) -> str:
        """File URL fragment."""
        return self._stringify_hashes(self.hashes)

    @property
    def attributes(self) -> t.Dict[str, str]:
        """File reference link element (non-href) attributes."""
        attributes = {}
        if self.requires_python:
            attributes["data-requires-python"] = self.requires_python
        if self.dist_info_metadata:
            attributes["data-dist-info-metadata"] = self._stringify_hashes(
                self.dist_info_metadata,
            ) if isinstance(self.dist_info_metadata, dict) else ""  # fmt: skip
            # PEP 714: emit both core-metadata attributes in HTML
            attributes["data-core-metadata"] = attributes["data-dist-info-metadata"]
        if self.gpg_sig is not None:
            attributes["data-gpg-sig"] = "true" if self.gpg_sig else "false"
        if self.yanked:
            attributes["data-yanked"] = (
                self.yanked if isinstance(self.yanked, str) else ""
            )
        return attributes

    @staticmethod
    def _stringify_hashes(hashes: t.Dict[str, str]) -> str:
        if not hashes:
            return ""
        if "sha256" in hashes:
            return f"sha256={hashes['sha256']}"
        for hash_name, hash_value in hashes.items():
            return f"{hash_name}={hash_value}"


@dataclasses.dataclass
class Package:
    """Package files cache."""

    __slots__ = ("name", "files", "refreshed")

    name: str
    """Package name."""

    files: t.Dict[str, File]
    """Package files by filename."""

    refreshed: float
    """Package last refreshed time (seconds)."""


class NotFound(ValueError):
    """Package or file not found."""

    pass


class Thread(threading.Thread):
    """Exception-storing thread runner."""

    exc = None

    def run(self):
        try:
            super().run()
        except Exception as e:
            self.exc = e
            raise

    def join(self, timeout=None):
        super().join(timeout)
        if self.exc:
            raise self.exc


class _Locks:
    _lock: threading.Lock
    _locks: t.Dict[str, threading.Lock]

    def __init__(self):
        self._lock = threading.Lock()
        self._locks = {}

    def __getitem__(self, k: str) -> threading.Lock:
        if k not in self._locks:
            with self._lock:
                if k not in self._locks:
                    self._locks[k] = threading.Lock()
        return self._locks[k]


class Session(requests.Session):
    default_timeout: t.Union[float, t.Tuple[float, float], None] = None

    def send(self, request: requests.PreparedRequest, **kwargs) -> requests.Response:
        if self.default_timeout and not kwargs.get("timeout"):
            kwargs["timeout"] = self.default_timeout
        return super().send(request, **kwargs)


def _mask_password(url: str) -> str:
    """Mask HTTP basic auth password in URL.

    Args:
        url: URL to process

    Returns:
        URL with password masked (or original URL if it has no password)
    """

    parsed = urllib.parse.urlsplit(url)
    if not parsed.password:
        return url
    netloc = f"{parsed.username}:****@" + parsed.hostname
    if parsed.port is not None:
        netloc += f":{parsed.port}"
    parsed = parsed._replace(netloc=netloc)
    return urllib.parse.urlunsplit(parsed)


class _CacheStat:
    __slots__ = ("hits", "misses")

    def __init__(self) -> None:
        self.hits = 0
        self.misses = 0

    def __str__(self) -> str:
        return f"hits: {self.hits}, misses: {self.misses}"


@dataclasses.dataclass
class _CacheStats:
    """Cache statistics."""

    name: str

    _stats: t.Dict[str, _CacheStat] = dataclasses.field(
        default_factory=dict, init=False, repr=False, hash=False, compare=False
    )

    _delayed_log: t.Union[threading.Thread, None] = dataclasses.field(
        default=None, init=False, repr=False, hash=False, compare=False
    )

    _log_level: t.ClassVar[int] = logging.DEBUG

    def __init__(self, name: str) -> None:
        self.name = name
        self._stats = {}
        self._delayed_log = None

    def _log(self) -> None:
        time.sleep(10.0)
        logger.log(level=self._log_level, msg=(
            f"{self.name} cache stats:\n"
            + "\n".join(f"{k}: {s}" for k, s in self._stats.items())
        ))  # fmt: skip
        self._delayed_log = None

    def _add_stat(self, key: str) -> _CacheStat:
        stat = self._stats.get(key)
        if not stat:
            stat = self._stats[key] = _CacheStat()
        if not self._delayed_log:
            self._delayed_log = threading.Thread(target=self._log)
            self._delayed_log.start()
        return stat

    def add_hit(self, key: str) -> None:
        if not logger.isEnabledFor(self._log_level):
            return
        stat = self._add_stat(key)
        stat.hits += 1

    def add_miss(self, key: str) -> None:
        if not logger.isEnabledFor(self._log_level):
            return
        stat = self._add_stat(key)
        stat.misses += 1


class _ResponseReader:
    """File-like interface for decoded response body."""

    def __init__(
        self,
        make_iter: t.Callable[[t.Union[int, None]], t.Iterator[bytes]],
        close: t.Callable[[], None],
    ) -> None:
        """Initialise reader.

        Args:
            make_iter: constructs iterator of response body chunks,
                accepting chunk size
            close: closes response connection
        """

        self.make_iter = make_iter
        self.close = close
        self._iter: t.Union[t.Iterator[bytes], None] = None

    @classmethod
    def from_response(cls, response: requests.Response) -> "_ResponseReader":
        """Construct from response."""
        return cls(response.iter_content, response.close)

    def read(self, n: t.Union[int, None] = None) -> bytes:
        """Read response body chunk.

        Args:
            n: chunk size

        Returns:
            response body chunk
        """

        if self._iter is None:
            self._iter = self.make_iter(n)
        try:
            return next(self._iter)
        except StopIteration:
            return b""


class _IndexCache:
    """Cache for an index.

    Args:
        index_url: index URL
        ttl: cache time-to-live
        session: index request session
    """

    index_url: str
    ttl: int
    session: requests.Session
    _index_t: t.Union[float, None]
    _index_lock: threading.Lock
    _package_locks: _Locks
    _index: t.Dict[str, str]
    _packages: t.Dict[str, Package]
    _headers = {"Accept": (
        "application/vnd.pypi.simple.v1+json, "
        "application/vnd.pypi.simple.v1+html;q=0.1"
    )}  # fmt: skip
    _stats: _CacheStats

    def __init__(self, index_url: str, ttl: int, session: requests.Session = None):
        self.index_url = index_url
        self.ttl = ttl
        self.session = session or requests.Session()
        self._index_t = None
        self._index_lock = threading.Lock()
        self._package_locks = _Locks()
        self._index = {}
        self._packages = {}
        self._index_url_masked = _mask_password(index_url)
        self._stats = _CacheStats(name=f"Index {self._index_url_masked!r}")

    def __repr__(self):
        return f"{self.__class__.__name__}({self._index_url_masked!r}, {self.ttl!r})"

    def _list_packages(self):
        """List projects using or updating cache."""
        if self._index_t is not None and _now() < self._index_t + self.ttl:
            self._stats.add_hit(key="<index>")
            return
        self._stats.add_miss(key="<index>")

        logger.info(f"Listing packages in index '{self._index_url_masked}'")
        response = self.session.get(self.index_url, headers=self._headers, stream=True)
        response.raise_for_status()
        self._index_t = _now()

        if response.headers["Content-Type"] == "application/vnd.pypi.simple.v1+json":
            response_data = response.json()
            for project in response_data["projects"]:
                name_normalised = _name_normalise_re.sub("-", project["name"]).lower()
                self._index[name_normalised] = f"{name_normalised}/"
            logger.debug(
                f"Finished listing packages in index '{self._index_url_masked}'",
            )
            return

        stream = _ResponseReader.from_response(response)

        for _, child in lxml.etree.iterparse(stream, tag="a", html=True):
            if True:  # minimise Git diff
                name = _name_normalise_re.sub("-", child.text).lower()
                self._index[name] = child.attrib["href"]
        logger.debug(f"Finished listing packages in index '{self._index_url_masked}'")

    def list_packages(self) -> t.KeysView[str]:
        """List packages.

        Deprecated: use ``list_projects``.

        Returns:
            names of packages in index
        """

        warnings.warn(
            message="`list_packages` is deprecated, use `list_projects`",
            category=DeprecationWarning,
            stacklevel=2,
        )
        return self.list_projects()

    def list_projects(self) -> t.KeysView[str]:
        """List projects.

        Returns:
            names of projects in index
        """

        with self._index_lock:
            self._list_packages()
        return self._index.keys()

    def _list_files(self, package_name: str):
        """List project files using or updating cache."""
        package = self._packages.get(package_name)
        if package and _now() < package.refreshed + self.ttl:
            self._stats.add_hit(key=package_name)
            return
        self._stats.add_miss(key=package_name)

        logger.debug(f"Listing files in package '{package_name}'")
        response = None
        if self._index_t is None or _now() > self._index_t + self.ttl:
            url = urllib.parse.urljoin(self.index_url, package_name)
            logger.debug(f"Refreshing '{package_name}'")
            response = self.session.get(url, headers=self._headers, stream=True)
        if not response or not response.ok:
            logger.debug(f"List-files response: {response}")
            package_name_normalised = _name_normalise_re.sub("-", package_name).lower()
            if package_name_normalised not in self.list_projects():
                raise NotFound(package_name)
            package_url = self._index[package_name]
            url = urllib.parse.urljoin(self.index_url, package_url)
            response = self.session.get(url, headers=self._headers, stream=True)
            response.raise_for_status()

        package = Package(package_name, files={}, refreshed=_now())

        if response.headers["Content-Type"] == "application/vnd.pypi.simple.v1+json":
            response_data = response.json()
            for file_data in response_data["files"]:
                file = FileFromJSON.from_json_response(file_data, response.request.url)
                package.files[file.name] = file
            self._packages[package_name] = package
            logger.debug(f"Finished listing files in package '{package_name}'")
            return

        stream = _ResponseReader.from_response(response)

        for _, child in lxml.etree.iterparse(stream, tag="a", html=True):
            if True:  # minimise Git diff
                file = FileFromHTML.from_html_element(child, response.request.url)
                package.files[file.name] = file
        self._packages[package_name] = package
        logger.debug(f"Finished listing files in package '{package_name}'")

    def list_files(self, package_name: str) -> t.ValuesView[File]:
        """List project files.

        Args:
            package_name: name of project to list files of

        Returns:
            files of project

        Raises:
            NotFound: if project doesn't exist in index
        """

        with self._package_locks[package_name]:
            self._list_files(package_name)
        return self._packages[package_name].files.values()

    def get_file_url(self, package_name: str, file_name: str) -> str:
        """Get a file.

        Args:
            package_name: project of file to get
            file_name: name of file to get

        Returns:
            local file URL

        Raises:
            NotFound: if project doesn't exist in index or file doesn't
                exist in project
        """

        self.list_files(package_name)  # updates cache
        package = self._packages[package_name]
        is_metadata = file_name[-9:] == ".metadata"
        file = package.files.get(file_name[:-9] if is_metadata else file_name)
        if not file:
            raise NotFound(file_name)
        url = file.url
        if is_metadata:
            # Note: don't validate if file has 'data-dist-info-metadata' attribute, let
            # the source index provide the 404
            scheme, netloc, path, query, fragment = urllib.parse.urlsplit(url)
            url = urllib.parse.urlunsplit(
                (scheme, netloc, path + ".metadata", query, fragment),
            )
        return url

    def invalidate_list(self):
        """Invalidate package list cache."""
        if self._index_lock.locked():
            logger.info("Index already undergoing update")
            return
        self._index_t = None
        self._index = {}

    def invalidate_package(self, package_name: str):
        """Invalidate package file list cache.

        Deprecate: use ``invalidate_project``.

        Args:
            package_name: package name
        """

        warnings.warn(
            message="`invalidate_package` is deprecated, use `invalidate_project`",
            category=DeprecationWarning,
            stacklevel=2,
        )
        return self.invalidate_project(package_name)

    def invalidate_project(self, name: str) -> None:
        """Invalidate project file list cache.

        Args:
            name: project name
        """

        package_name = name
        if self._package_locks[package_name].locked():
            logger.info(f"Project '{name}' files already undergoing update")
            return
        self._packages.pop(package_name, None)


@dataclasses.dataclass
class _CachedFile:
    """Cached file."""

    __slots__ = ("path", "size", "n_hits")

    path: pathlib.Path
    """File path."""

    size: int
    """File size."""

    n_hits: int
    """Number of cache hits."""


class _FileCache:
    """Package files cache."""

    max_size: int
    cache_dir: pathlib.Path
    _cache_dir_provided: t.Union[str, None]
    _files: t.Dict[str, t.Union[_CachedFile, Thread]]
    _evict_lock: threading.Lock
    _stats: _CacheStats
    _download_filename_suffix = ".proxpi-partial"

    def __init__(
        self,
        max_size: int,
        cache_dir: t.Union[str, pathlib.Path] = None,
        download_timeout: float = 0.9,
        session: requests.Session = None,
    ):
        """Initialise file-cache.

        Args:
            max_size: maximum file-cache size
            cache_dir: file-cache directory
            download_timeout: file download timeout (seconds), falling back to
                redirect
            session: index request session
        """

        self.max_size = max_size
        self.cache_dir = pathlib.Path(cache_dir or tempfile.mkdtemp()).absolute()
        self.download_timeout = download_timeout
        self.session = session or requests.Session()
        self._cache_dir_provided = cache_dir
        self._files = {}
        self._evict_lock = threading.Lock()
        self._stats = _CacheStats(name="Files")

        self._populate_files_from_existing_cache_dir()

    def __repr__(self):
        return (
            f"{self.__class__.__name__}({self.max_size!r}, {self.cache_dir!r}, "
            f"{self.session!r})"
        )

    def __del__(self):
        if not self._cache_dir_provided and self.cache_dir.is_dir():
            logger.debug(f"Deleting '{self.cache_dir}'")
            shutil.rmtree(str(self.cache_dir))

    def _populate_files_from_existing_cache_dir(self):
        """Populate from user-provided cache directory."""
<<<<<<< HEAD
        for filepath in self.cache_dir.glob("**/*"):
            size = filepath.stat().st_size
            name = str(pathlib.PurePosixPath(filepath.relative_to(self.cache_dir)))
            if True:  # minimise Git diff
=======
        for dirpath, _, filenames in os.walk(self.cache_dir):
            for filename in filenames:
                filepath = os.path.join(dirpath, filename)
                if filename.endswith(self._download_filename_suffix):
                    os.unlink(filepath)
                    continue
                size = os.path.getsize(filepath)
                name = os.path.relpath(filepath, self.cache_dir)
                if os.path != posixpath:
                    name = posixpath.join(*_split_path(name, os.path.split))
>>>>>>> 69a1d08f
                self._files[name] = _CachedFile(filepath, size, n_hits=0)

    @staticmethod
    @functools.lru_cache(maxsize=8096)
    def _get_key(url: str) -> str:
        """Get file cache reference key from file URL."""
        urlsplit = urllib.parse.urlsplit(url)
        parent = _hostname_normalise_pattern.sub("-", urlsplit.hostname)
        return str(pathlib.PurePosixPath(parent) / urlsplit.path[1:])

    def _download_file(self, url: str, path: pathlib.Path) -> None:
        """Download a file.

        Args:
            url: URL of file to download
            path: local path to download to
        """

        url_masked = _mask_password(url)
        logger.debug(f"Downloading '{url_masked}' to '{path}'")
        response = self.session.get(url, stream=True)
        if response.status_code // 100 >= 4:
            logger.error(
                f"Failed to download '{url_masked}': "
                f"status={response.status_code}, body={response.text}"
            )
            return
<<<<<<< HEAD
        path.parent.mkdir(parents=True, exist_ok=True)
        with open(str(path), "wb") as f:
            for chunk in response.iter_content(None):
=======
        parent, _ = os.path.split(path)
        os.makedirs(parent, exist_ok=True)
        download_path = path + self._download_filename_suffix
        with open(download_path, mode="wb") as f:
            for chunk in response.iter_content(chunk_size=16 * 1024):
>>>>>>> 69a1d08f
                f.write(chunk)
        os.replace(download_path, path)
        key = self._get_key(url)
        self._files[key] = _CachedFile(path, path.stat().st_size, 0)
        logger.debug(f"Finished downloading '{url_masked}'")

    def _wait_for_existing_download(self, url: str) -> bool:
        """Wait for existing download, if any.

        Returns:
            whether the wait is given up (ie if time-out was reached or
                exception was encountered)
        """

        file = self._files.get(url)
        if isinstance(file, Thread):
            url_masked = _mask_password(url)
            logger.debug(f"Waiting for existing download of: {url_masked}")
            try:
                file.join(self.download_timeout)
            except Exception as e:
                if file.exc and file == self._files[url]:
                    self._files.pop(url, None)
                logger.error(f"Failed to download '{url_masked}'", exc_info=e)
                return True
            if isinstance(self._files[url], Thread):
                return True  # default to original URL (due to timeout or HTTP error)
        return False

    def _get_cached(self, url: str) -> t.Union[pathlib.Path, None]:
        """Get file from cache."""
        if url in self._files:
            file = self._files[url]
            assert isinstance(file, _CachedFile)
            file.n_hits += 1
<<<<<<< HEAD
            return pathlib.Path(file.path)
=======
            self._stats.add_hit(key=url)
            return file.path
        self._stats.add_miss(key=url)
>>>>>>> 69a1d08f
        return None

    def _start_downloading(self, url: str):
        """Start downloading a file."""
        key = self._get_key(url)
        path = pathlib.Path(pathlib.PurePosixPath(self.cache_dir) / key)

        thread = Thread(target=self._download_file, args=(url, path))
        self._files[key] = thread
        thread.start()

    def _evict_lfu(self, url: str):
        """Evict least-frequently-used files until under max cache size."""
        response = self.session.head(url)
        file_size = int(response.headers.get("Content-Length", 0)) if response.ok else 0
        cache_keys = [u for u, f in self._files.items() if isinstance(f, _CachedFile)]
        cache_keys.sort(key=lambda k: self._files[k].size)
        cache_keys.sort(key=lambda k: self._files[k].n_hits)
        existing_size = sum(self._files[k].size for k in cache_keys)
        while existing_size + file_size > self.max_size and existing_size > 0:
            existing_url = cache_keys.pop(0)
            file = self._files.pop(existing_url)
            file.path.unlink()
            existing_size -= file.size

    def get(self, url: str) -> t.Union[str, pathlib.Path]:
        """Get a file using or updating cache.

        Args:
            url: original file URL

        Returns:
            local file path, or original file URL if not yet available
        """

        if self.max_size == 0:
            return url
        key = self._get_key(url)
        path = url
        given_up = self._wait_for_existing_download(key)
        if not given_up:
            path = self._get_cached(key)
            if not path:
                self._start_downloading(url)
                with self._evict_lock:
                    self._evict_lfu(url)
                path = self.get(url)
        return path


@dataclasses.dataclass
class Cache:
    """Package index cache."""

    root_cache: _IndexCache
    """Root index cache."""

    file_cache: _FileCache
    """Downloaded project file cache."""

    extra_caches: t.List[_IndexCache] = dataclasses.field(default_factory=list)
    """Extra indices' caches."""

    _index_cache_cls = _IndexCache
    _file_cache_cls = _FileCache

    @classmethod
    def from_config(cls):
        """Create cache from configuration."""
        session = Session()
        session.verify = not DISABLE_INDEX_SSL_VERIFICATION
        proxpi_version = get_proxpi_version()
        if proxpi_version:
            session.headers["User-Agent"] = f"proxpi/{proxpi_version}"

        if CONNECT_TIMEOUT and READ_TIMEOUT:
            session.default_timeout = (CONNECT_TIMEOUT, READ_TIMEOUT)
        elif CONNECT_TIMEOUT:
            session.default_timeout = (CONNECT_TIMEOUT, 20.0)
        elif READ_TIMEOUT:
            session.default_timeout = (3.1, READ_TIMEOUT)

        root_cache = cls._index_cache_cls(INDEX_URL, INDEX_TTL, session)
        file_cache = cls._file_cache_cls(
            CACHE_SIZE, CACHE_DIR, DOWNLOAD_TIMEOUT, session
        )
        if len(EXTRA_INDEX_URLS) != len(EXTRA_INDEX_TTLS):
            raise RuntimeError(
                f"Number of extra index URLs doesn't equal number of extra index "
                f"times-to-live: {len(EXTRA_INDEX_URLS)} != {len(EXTRA_INDEX_TTLS)}"
            )
        extra_caches = [
            cls._index_cache_cls(url, ttl, session)
            for url, ttl in zip(EXTRA_INDEX_URLS, EXTRA_INDEX_TTLS)
        ]
        return cls(root_cache, file_cache, extra_caches=extra_caches)

    def list_packages(self) -> t.List[str]:
        """List all packages.

        Deprecated: use ``list_projects``.

        Returns:
            names of all discovered packages
        """

        warnings.warn(
            message="`list_packages` is deprecated, use `list_projects`",
            category=DeprecationWarning,
            stacklevel=2,
        )
        return self.list_projects()

    def list_projects(self) -> t.List[str]:
        """List all projects.

        Returns:
            names of all discovered projects
        """

        packages = set(self.root_cache.list_projects())
        for cache in self.extra_caches:
            packages.update(cache.list_projects())
        return sorted(packages)

    def list_files(self, package_name: str) -> t.List[File]:
        """List project files.

        Args:
            package_name: name of project to list files of

        Returns:
            files of project

        Raises:
            NotFound: if project doesn't exist in any index
        """

        files = []
        exc = None
        try:
            root_files = self.root_cache.list_files(package_name)
        except NotFound as e:
            exc = e
        else:
            files.extend(root_files)
        for cache in self.extra_caches:
            try:
                extra_files = cache.list_files(package_name)
            except NotFound:
                continue
            for file in extra_files:
                if file.name not in {f.name for f in files}:
                    files.append(file)
        if not files and exc:
            raise exc
        return files

    def get_file(self, package_name: str, file_name: str) -> t.Union[str, pathlib.Path]:
        """Get a file.

        Args:
            package_name: project of file to get
            file_name: name of file to get

        Returns:
            local file path, or original file URL if not yet available

        Raises:
            NotFound: if project doesn't exist in any index or file doesn't
                exist in project
        """

        try:
            url = self.root_cache.get_file_url(package_name, file_name)
        except NotFound as e:
            url = e
        if isinstance(url, Exception):
            for cache in self.extra_caches:
                try:
                    url = cache.get_file_url(package_name, file_name)
                except NotFound:
                    pass
            if isinstance(url, Exception):
                raise url
        return self.file_cache.get(url)

    def invalidate_list(self):
        """Invalidate project list cache."""
        logger.info("Invalidating project list cache.")
        self.root_cache.invalidate_list()
        for cache in self.extra_caches:
            cache.invalidate_list()

    def invalidate_package(self, package_name: str):
        """Invalidate package file list cache.

        Deprecated: use ``invalidate_project``.

        Args:
            package_name: package name
        """

        warnings.warn(
            message="`invalidate_package` is deprecated, use `invalidate_project`",
            category=DeprecationWarning,
            stacklevel=2,
        )
        return self.invalidate_project(package_name)

    def invalidate_project(self, name: str) -> None:
        """Invalidate project file-list cache.

        Args:
            name: project name
        """

        logger.info(f"Invalidating project '{name}' file list cache.")
        self.root_cache.invalidate_project(name)
        for cache in self.extra_caches:
            cache.invalidate_project(name)


@functools.lru_cache(maxsize=None)
def get_proxpi_version() -> t.Union[str, None]:
    try:
        import importlib.metadata
    except ImportError:
        return None
    else:
        try:
            return importlib.metadata.version("proxpi")
        except importlib.metadata.PackageNotFoundError:
            return None<|MERGE_RESOLUTION|>--- conflicted
+++ resolved
@@ -750,23 +750,13 @@
 
     def _populate_files_from_existing_cache_dir(self):
         """Populate from user-provided cache directory."""
-<<<<<<< HEAD
         for filepath in self.cache_dir.glob("**/*"):
+            if filepath.name.endswith(self._download_filename_suffix):
+                os.unlink(filepath)
+                continue
             size = filepath.stat().st_size
             name = str(pathlib.PurePosixPath(filepath.relative_to(self.cache_dir)))
             if True:  # minimise Git diff
-=======
-        for dirpath, _, filenames in os.walk(self.cache_dir):
-            for filename in filenames:
-                filepath = os.path.join(dirpath, filename)
-                if filename.endswith(self._download_filename_suffix):
-                    os.unlink(filepath)
-                    continue
-                size = os.path.getsize(filepath)
-                name = os.path.relpath(filepath, self.cache_dir)
-                if os.path != posixpath:
-                    name = posixpath.join(*_split_path(name, os.path.split))
->>>>>>> 69a1d08f
                 self._files[name] = _CachedFile(filepath, size, n_hits=0)
 
     @staticmethod
@@ -794,17 +784,10 @@
                 f"status={response.status_code}, body={response.text}"
             )
             return
-<<<<<<< HEAD
         path.parent.mkdir(parents=True, exist_ok=True)
-        with open(str(path), "wb") as f:
-            for chunk in response.iter_content(None):
-=======
-        parent, _ = os.path.split(path)
-        os.makedirs(parent, exist_ok=True)
-        download_path = path + self._download_filename_suffix
-        with open(download_path, mode="wb") as f:
+        download_path = path.with_name(path.name + self._download_filename_suffix)
+        with open(str(download_path), "wb") as f:
             for chunk in response.iter_content(chunk_size=16 * 1024):
->>>>>>> 69a1d08f
                 f.write(chunk)
         os.replace(download_path, path)
         key = self._get_key(url)
@@ -840,13 +823,9 @@
             file = self._files[url]
             assert isinstance(file, _CachedFile)
             file.n_hits += 1
-<<<<<<< HEAD
+            self._stats.add_hit(key=url)
             return pathlib.Path(file.path)
-=======
-            self._stats.add_hit(key=url)
-            return file.path
         self._stats.add_miss(key=url)
->>>>>>> 69a1d08f
         return None
 
     def _start_downloading(self, url: str):
