"""Package index interfacing and caching."""

import io
import os
import re
import abc
import time
import shutil
import logging
import tempfile
import warnings
import functools
import posixpath
import threading
import dataclasses
import typing as t
import urllib.parse

import requests
import lxml.etree

if t.TYPE_CHECKING:
    import xml.etree.ElementTree

INDEX_URL = os.environ.get("PROXPI_INDEX_URL", "https://pypi.org/simple/")
EXTRA_INDEX_URLS = [
    s for s in os.environ.get("PROXPI_EXTRA_INDEX_URLS", "").strip().split(",") if s
]

INDEX_TTL = int(os.environ.get("PROXPI_INDEX_TTL", 1800))
EXTRA_INDEX_TTLS = [
    int(s) for s in os.environ.get("PROXPI_EXTRA_INDEX_TTL", "").strip().split(",") if s
] or [180] * len(EXTRA_INDEX_URLS)

CACHE_SIZE = int(os.environ.get("PROXPI_CACHE_SIZE", 5368709120))
CACHE_DIR = os.environ.get("PROXPI_CACHE_DIR")

logger = logging.getLogger(__name__)
_name_normalise_re = re.compile("[-_.]+")
_hostname_normalise_pattern = re.compile(r"[^a-z0-9]+")
_html_parser = lxml.etree.HTMLParser()


class File(metaclass=abc.ABCMeta):
    """Package file reference."""

    @property
    @abc.abstractmethod
    def name(self) -> str:
        """Filename."""

    @property
    @abc.abstractmethod
    def url(self) -> str:
        """File URL."""

    @property
    @abc.abstractmethod
    def fragment(self) -> str:
        """File URL fragment."""

    @property
    @abc.abstractmethod
    def attributes(self) -> t.Dict[str, str]:
        """File reference link element (non-href) attributes."""

    @property
    @abc.abstractmethod
    def hashes(self) -> t.Dict[str, str]:
        """File hashes."""

    @property
    @abc.abstractmethod
    def requires_python(self) -> t.Union[str, None]:
        """Distribution Python requirement."""

    @property
    @abc.abstractmethod
    def dist_info_metadata(self) -> t.Union[str, None]:
        """Distribution metadata file marker."""

    @property
    @abc.abstractmethod
    def gpg_sig(self) -> t.Union[str, None]:
        """Distribution GPG signature file marker."""

    @property
    @abc.abstractmethod
    def yanked(self) -> t.Union[str, None]:
        """File yanked status."""

    def to_json_response(self) -> t.Dict[str, t.Any]:
        """Serialise to JSON response data (with 'url' key)."""
        data = {"filename": self.name, "hashes": self.hashes}
        if self.requires_python is not None:
            data["requires-python"] = self.requires_python
        if self.dist_info_metadata is not None:
            data["dist-info-metadata"] = self.dist_info_metadata
        if self.gpg_sig is not None:
            data["gpg-sig"] = self.gpg_sig
        if self.yanked is not None:
            data["yanked"] = self.yanked
        return data


@dataclasses.dataclass
class FileFromHTML(File):
    __slots__ = ("name", "url", "fragment", "attributes")

    name: str
    url: str
    fragment: str
    attributes: t.Dict[str, str]

    @classmethod
    def from_html_element(
        cls, el: "xml.etree.ElementTree.Element", request_url: str
    ) -> "File":
        """Construct from HTML API response."""
        url = urllib.parse.urljoin(request_url, el.attrib["href"])
        return cls(
            name=el.text,
            url=url,
            fragment=urllib.parse.urlsplit(url).fragment,
            attributes={k: v for k, v in el.attrib.items() if k != "href"},
        )

    @property
    def hashes(self):
        hashes = {}
        for part in self.fragment.split(","):
            try:
                hash_name, hash_value = part.split("=")
            except ValueError:
                continue
            hashes[hash_name] = hash_value
        return hashes

    @property
    def requires_python(self):
        return self.attributes.get(f"data-requires-python")

    @property
    def dist_info_metadata(self):
        return self.attributes.get(f"data-dist-info-metadata")

    @property
    def gpg_sig(self):
        return self.attributes.get(f"data-gpg-sig")

    @property
    def yanked(self):
        return self.attributes.get(f"data-yanked")


@dataclasses.dataclass
class FileFromJSON(File):
    __slots__ = (
        "name",
        "url",
        "hashes",
        "requires_python",
        "dist_info_metadata",
        "gpg_sig",
        "yanked",
    )

    name: str
    url: str
    hashes: t.Dict[str, str]
    requires_python: t.Union[str, None]
    dist_info_metadata: t.Union[str, None]
    gpg_sig: t.Union[str, None]
    yanked: t.Union[str, None]

    @classmethod
    def from_json_response(cls, data: t.Dict[str, t.Any]) -> "File":
        """Construct from JSON API response."""
        return cls(
            name=data["filename"],
            url=data["url"],
            hashes=data["hashes"],
            requires_python=data.get("requires-python"),
            dist_info_metadata=data.get("dist-info-metadata"),
            gpg_sig=data.get("gpg-sig"),
            yanked=data.get("yanked"),
        )

    @property
    def fragment(self) -> str:
        """File URL fragment."""
        return ",".join(f"{n}={v}" for n, v in self.hashes.items())

    @property
    def attributes(self) -> t.Dict[str, str]:
        """File reference link element (non-href) attributes."""
        attributes = {}
        if self.requires_python is not None:
            attributes["data-requires-python"] = self.requires_python
        if self.dist_info_metadata is not None:
            attributes["data-dist-info-metadata"] = self.dist_info_metadata
        if self.gpg_sig is not None:
            attributes["data-gpg-sig"] = self.gpg_sig
        if self.yanked is not None:
            attributes["data-yanked"] = self.yanked
        return attributes


@dataclasses.dataclass
class Package:
    """Package files cache."""

    __slots__ = ("name", "files", "refreshed")

    name: str
    """Package name."""

    files: t.Dict[str, File]
    """Package files by filename."""

    refreshed: float
    """Package last refreshed time (seconds)."""


class NotFound(ValueError):
    """Package or file not found."""

    pass


class Thread(threading.Thread):
    """Exception-storing thread runner."""

    exc = None

    def run(self):
        try:
            super().run()
        except Exception as e:
            self.exc = e
            raise

    def join(self, timeout=None):
        super().join(timeout)
        if self.exc:
            raise self.exc


class _Locks:
    _lock: threading.Lock
    _locks: t.Dict[str, threading.Lock]

    def __init__(self):
        self._lock = threading.Lock()
        self._locks = {}

    def __getitem__(self, k: str) -> threading.Lock:
        if k not in self._locks:
            with self._lock:
                if k not in self._locks:
                    self._locks[k] = threading.Lock()
        return self._locks[k]


def _mask_password(url: str) -> str:
    """Mask HTTP basic auth password in URL.

    Args:
        url: URL to process

    Returns:
        URL with password masked (or original URL if it has no password)
    """

    parsed = urllib.parse.urlsplit(url)
    if not parsed.password:
        return url
    netloc = f"{parsed.username}:****@" + parsed.hostname
    if parsed.port is not None:
        netloc += f":{parsed.port}"
    parsed = parsed._replace(netloc=netloc)
    return urllib.parse.urlunsplit(parsed)


class _IndexCache:
    """Cache for an index.

    Args:
        index_url: index URL
        ttl: cache time-to-live
        session: index request session
    """

    index_url: str
    ttl: int
    session: requests.Session
    _index_t: t.Union[float, None]
    _index_lock: threading.Lock
    _package_locks: _Locks
    _index: t.Dict[str, str]
    _packages: t.Dict[str, Package]
    _headers = {"Accept": (
        "application/vnd.pypi.simple.v1+json, "
        "application/vnd.pypi.simple.v1+html;q=0.1"
    )}  # fmt: skip

    def __init__(self, index_url: str, ttl: int, session: requests.Session = None):
        self.index_url = index_url
        self.ttl = ttl
        self.session = session or requests.Session()
        self._index_t = None
        self._index_lock = threading.Lock()
        self._package_locks = _Locks()
        self._index = {}
        self._packages = {}
        self._index_url_masked = _mask_password(index_url)

    def __repr__(self):
        return f"{self.__class__.__name__}({self._index_url_masked!r}, {self.ttl!r})"

    def _list_packages(self):
        """List projects using or updating cache."""
        if self._index_t is not None and (time.monotonic() - self._index_t) < self.ttl:
            return

        logger.info(f"Listing packages in index '{self._index_url_masked}'")
<<<<<<< HEAD
        response = self.session.get(self.index_url, stream=True, headers=self._headers)
=======
        response = self.session.get(
            self.index_url, headers={"Accept": "application/vnd.pypi.simple.v1+html"}
        )
>>>>>>> 593d880f
        response.raise_for_status()
        self._index_t = time.monotonic()

        if response.headers["Content-Type"] == "application/vnd.pypi.simple.v1+json":
            response_data = response.json()
            for project in response_data["projects"]:
                name_normalised = _name_normalise_re.sub("-", project["name"]).lower()
                self._index[project["name"]] = f"{name_normalised}/"
                logger.debug(
                    f"Finished listing packages in index '{self._index_url_masked}'",
                )
            return

        tree = lxml.etree.parse(response.raw, _html_parser)
        root = tree.getroot()
        body = next((b for b in root if b.tag == "body"), root)
        for child in body:
            if child.tag == "a":
                name = _name_normalise_re.sub("-", child.text).lower()
                self._index[name] = child.attrib["href"]
        logger.debug(f"Finished listing packages in index '{self._index_url_masked}'")

    def list_packages(self) -> t.KeysView[str]:
        """List packages.

        Deprecated: use ``list_projects``.

        Returns:
            names of packages in index
        """

        warnings.warn(
            message="`list_packages` is deprecated, use `list_projects`",
            category=DeprecationWarning,
            stacklevel=2,
        )
        return self.list_projects()

    def list_projects(self) -> t.KeysView[str]:
        """List projects.

        Returns:
            names of projects in index
        """

        with self._index_lock:
            self._list_packages()
        return self._index.keys()

    def _list_files(self, package_name: str):
        """List project files using or updating cache."""
        package = self._packages.get(package_name)
        if package and time.monotonic() < package.refreshed + self.ttl:
            return

        logger.debug(f"Listing files in package '{package_name}'")
        response = None
        if time.monotonic() > (self._index_t or 0.0) + self.ttl:
            url = urllib.parse.urljoin(self.index_url, package_name)
<<<<<<< HEAD
            response = self.session.get(url, stream=True, headers=self._headers)
=======
            response = self.session.get(
                url, headers={"Accept": "application/vnd.pypi.simple.v1+html"}
            )

>>>>>>> 593d880f
        if not response or not response.ok:
            if package_name not in self.list_projects():
                raise NotFound(package_name)
            package_url = self._index[package_name]
            url = urllib.parse.urljoin(self.index_url, package_url)
<<<<<<< HEAD
            response = self.session.get(url, stream=True, headers=self._headers)
=======
            response = self.session.get(
                url, headers={"Accept": "application/vnd.pypi.simple.v1+html"}
            )
>>>>>>> 593d880f
            response.raise_for_status()

        package = Package(package_name, files={}, refreshed=time.monotonic())

        if response.headers["Content-Type"] == "application/vnd.pypi.simple.v1+json":
            response_data = response.json()
            for file_data in response_data["files"]:
                file = FileFromJSON.from_json_response(file_data)
                package.files[file.name] = file
            self._packages[package_name] = package
            logger.debug(f"Finished listing files in package '{package_name}'")
            return

        tree = lxml.etree.parse(response.raw, _html_parser)
        root = tree.getroot()
        body = next((b for b in root if b.tag == "body"), root)
        for child in body:
            if child.tag == "a":
                file = FileFromHTML.from_html_element(child, response.request.url)
                package.files[file.name] = file
        self._packages[package_name] = package
        logger.debug(f"Finished listing files in package '{package_name}'")

    def list_files(self, package_name: str) -> t.ValuesView[File]:
        """List project files.

        Args:
            package_name: name of project to list files of

        Returns:
            files of project

        Raises:
            NotFound: if project doesn't exist in index
        """

        with self._package_locks[package_name]:
            self._list_files(package_name)
        return self._packages[package_name].files.values()

    def get_file_url(self, package_name: str, file_name: str) -> str:
        """Get a file.

        Args:
            package_name: project of file to get
            file_name: name of file to get

        Returns:
            local file URL

        Raises:
            NotFound: if project doesn't exist in index or file doesn't
                exist in project
        """

        self.list_files(package_name)  # updates cache
        package = self._packages[package_name]
        is_metadata = file_name[-9:] == ".metadata"
        file = package.files.get(file_name[:-9] if is_metadata else file_name)
        if not file:
            raise NotFound(file_name)
        url = file.url
        if is_metadata:
            # Note: don't validate if file has 'data-dist-info-metadata' attribute, let
            # the source index provide the 404
            scheme, netloc, path, query, fragment = urllib.parse.urlsplit(url)
            url = urllib.parse.urlunsplit(
                (scheme, netloc, path + ".metadata", query, fragment),
            )
        return url

    def invalidate_list(self):
        """Invalidate package list cache."""
        if self._index_lock.locked():
            logger.info("Index already undergoing update")
            return
        self._index_t = None
        self._index = {}

    def invalidate_package(self, package_name: str):
        """Invalidate package file list cache.

        Deprecate: use ``invalidate_project``.

        Args:
            package_name: package name
        """

        warnings.warn(
            message="`invalidate_package` is deprecated, use `invalidate_project`",
            category=DeprecationWarning,
            stacklevel=2,
        )
        return self.invalidate_project(package_name)

    def invalidate_project(self, name: str) -> None:
        """Invalidate project file list cache.

        Args:
            name: project name
        """

        package_name = name
        if self._package_locks[package_name].locked():
            logger.info(f"Project '{name}' files already undergoing update")
            return
        self._packages.pop(package_name, None)


@dataclasses.dataclass
class _CachedFile:
    """Cached file."""

    __slots__ = ("path", "size", "n_hits")

    path: str
    """File path."""

    size: int
    """File size."""

    n_hits: int
    """Number of cache hits."""


def _split_path(
    path: str, split: t.Callable[[str], t.Tuple[str, str]]
) -> t.Generator[str, None, None]:
    """Split path into directory components.

    Args:
        path: path to split
        split: path-split functions

    Returns:
        path parts generator
    """

    parent, filename = split(path)
    if not filename:
        return
    if parent:
        yield from _split_path(parent, split)
    yield filename


class _FileCache:
    """Package files cache."""

    max_size: int
    cache_dir: str
    _cache_dir_provided: t.Union[str, None]
    _files: t.Dict[str, t.Union[_CachedFile, Thread]]
    _evict_lock: threading.Lock

    def __init__(
        self, max_size: int, cache_dir: str = None, session: requests.Session = None
    ):
        """Initialise file-cache.

        Args:
            max_size: maximum file-cache size
            cache_dir: file-cache directory
            session: index request session
        """

        self.max_size = max_size
        self.cache_dir = os.path.abspath(cache_dir or tempfile.mkdtemp())
        self.session = session or requests.Session()
        self._cache_dir_provided = cache_dir
        self._files = {}
        self._evict_lock = threading.Lock()

        self._populate_files_from_existing_cache_dir()

    def __repr__(self):
        return (
            f"{self.__class__.__name__}({self.max_size!r}, {self.cache_dir!r}, "
            f"{self.session!r})"
        )

    def __del__(self):
        if not self._cache_dir_provided and os.path.isdir(self.cache_dir):
            logger.debug(f"Deleting '{self.cache_dir}'")
            shutil.rmtree(self.cache_dir)

    def _populate_files_from_existing_cache_dir(self):
        """Populate from user-provided cache directory."""
        for dirpath, _, filenames in os.walk(self.cache_dir):
            for filename in filenames:
                filepath = os.path.join(dirpath, filename)
                size = os.path.getsize(filepath)
                name = os.path.relpath(filepath, self.cache_dir)
                if os.path != posixpath:
                    name = posixpath.join(*_split_path(name, os.path.split))
                self._files[name] = _CachedFile(filepath, size, n_hits=0)

    @staticmethod
    @functools.lru_cache(maxsize=8096)
    def _get_key(url: str) -> str:
        """Get file cache reference key from file URL."""
        urlsplit = urllib.parse.urlsplit(url)
        parent = _hostname_normalise_pattern.sub("-", urlsplit.hostname)
        return posixpath.join(parent, *_split_path(urlsplit.path, posixpath.split))

    def _download_file(self, url: str, path: str):
        """Download a file.

        Args:
            url: URL of file to download
            path: local path to download to
        """

        url_masked = _mask_password(url)
        logger.debug(f"Downloading '{url_masked}' to '{path}'")
        response = self.session.get(url, stream=True)
        if response.status_code // 100 >= 4:
            logger.error(
                f"Failed to download '{url_masked}': "
                f"status={response.status_code}, body={response.text}"
            )
            return
        parent, _ = os.path.split(path)
        os.makedirs(parent, exist_ok=True)
        with open(path, "wb") as f:
            for chunk in response.iter_content(None):
                f.write(chunk)
        key = self._get_key(url)
        self._files[key] = _CachedFile(path, os.stat(path).st_size, 0)
        logger.debug(f"Finished downloading '{url_masked}'")

    def _wait_for_existing_download(self, url: str) -> bool:
        """Wait 0.9s for existing download."""
        file = self._files.get(url)
        if isinstance(file, Thread):
            try:
                file.join(0.9)
            except Exception as e:
                if file.exc and file == self._files[url]:
                    self._files.pop(url, None)
                url_masked = _mask_password(url)
                logger.error(f"Failed to download '{url_masked}'", exc_info=e)
                return True
            if isinstance(self._files[url], Thread):
                return True  # default to original URL (due to timeout or HTTP error)
        return False

    def _get_cached(self, url: str) -> t.Union[str, None]:
        """Get file from cache."""
        if url in self._files:
            file = self._files[url]
            assert isinstance(file, _CachedFile)
            file.n_hits += 1
            return file.path
        return None

    def _start_downloading(self, url: str):
        """Start downloading a file."""
        key = self._get_key(url)
        path = os.path.join(self.cache_dir, *_split_path(key, posixpath.split))

        thread = Thread(target=self._download_file, args=(url, path))
        self._files[key] = thread
        thread.start()

    def _evict_lfu(self, url: str):
        """Evict least-frequently-used files until under max cache size."""
        response = self.session.head(url)
        file_size = int(response.headers.get("Content-Length", 0)) if response.ok else 0
        cache_keys = [u for u, f in self._files.items() if isinstance(f, _CachedFile)]
        cache_keys.sort(key=lambda k: self._files[k].size)
        cache_keys.sort(key=lambda k: self._files[k].n_hits)
        existing_size = sum(self._files[k].size for k in cache_keys)
        while existing_size + file_size > self.max_size and existing_size > 0:
            existing_url = cache_keys.pop(0)
            file = self._files.pop(existing_url)
            os.unlink(file.path)
            existing_size -= file.size

    def get(self, url: str) -> str:
        """Get a file using or updating cache.

        Args:
            url: original file URL

        Returns:
            local file path, or original file URL if not yet available
        """

        if self.max_size == 0:
            return url
        key = self._get_key(url)
        path = url
        given_up = self._wait_for_existing_download(key)
        if not given_up:
            path = self._get_cached(key)
            if not path:
                self._start_downloading(url)
                with self._evict_lock:
                    self._evict_lfu(url)
                path = self.get(url)
        return path


@dataclasses.dataclass
class Cache:
    """Package index cache."""

    root_cache: _IndexCache
    """Root index cache."""

    file_cache: _FileCache
    """Downloaded project file cache."""

    extra_caches: t.List[_IndexCache] = dataclasses.field(default_factory=list)
    """Extra indices' caches."""

    _index_cache_cls = _IndexCache
    _file_cache_cls = _FileCache

    @classmethod
    def from_config(cls):
        """Create cache from configuration."""
        session = requests.Session()
        proxpi_version = get_proxpi_version()
        if proxpi_version:
            session.headers["User-Agent"] = f"proxpi/{proxpi_version}"

        root_cache = cls._index_cache_cls(INDEX_URL, INDEX_TTL, session)
        file_cache = cls._file_cache_cls(CACHE_SIZE, CACHE_DIR, session)
        if len(EXTRA_INDEX_URLS) != len(EXTRA_INDEX_TTLS):
            raise RuntimeError(
                f"Number of extra index URLs doesn't equal number of extra index "
                f"times-to-live: {len(EXTRA_INDEX_URLS)} != {len(EXTRA_INDEX_TTLS)}"
            )
        extra_caches = [
            cls._index_cache_cls(url, ttl, session)
            for url, ttl in zip(EXTRA_INDEX_URLS, EXTRA_INDEX_TTLS)
        ]
        return cls(root_cache, file_cache, extra_caches=extra_caches)

    def list_packages(self) -> t.List[str]:
        """List all packages.

        Deprecated: use ``list_projects``.

        Returns:
            names of all discovered packages
        """

        warnings.warn(
            message="`list_packages` is deprecated, use `list_projects`",
            category=DeprecationWarning,
            stacklevel=2,
        )
        return self.list_projects()

    def list_projects(self) -> t.List[str]:
        """List all projects.

        Returns:
            names of all discovered projects
        """

        packages = set(self.root_cache.list_projects())
        for cache in self.extra_caches:
            packages.update(cache.list_projects())
        return sorted(packages)

    def list_files(self, package_name: str) -> t.List[File]:
        """List project files.

        Args:
            package_name: name of project to list files of

        Returns:
            files of project

        Raises:
            NotFound: if project doesn't exist in any index
        """

        files = []
        exc = None
        try:
            root_files = self.root_cache.list_files(package_name)
        except NotFound as e:
            exc = e
        else:
            files.extend(root_files)
        for cache in self.extra_caches:
            try:
                extra_files = cache.list_files(package_name)
            except NotFound:
                continue
            for file in extra_files:
                if file.name not in {f.name for f in files}:
                    files.append(file)
        if not files and exc:
            raise exc
        return files

    def get_file(self, package_name: str, file_name: str) -> str:
        """Get a file.

        Args:
            package_name: project of file to get
            file_name: name of file to get

        Returns:
            local file path, or original file URL if not yet available

        Raises:
            NotFound: if project doesn't exist in any index or file doesn't
                exist in project
        """

        try:
            url = self.root_cache.get_file_url(package_name, file_name)
        except NotFound as e:
            url = e
        if isinstance(url, Exception):
            for cache in self.extra_caches:
                try:
                    url = cache.get_file_url(package_name, file_name)
                except NotFound:
                    pass
            if isinstance(url, Exception):
                raise url
        return self.file_cache.get(url)

    def invalidate_list(self):
        """Invalidate project list cache."""
        logger.info("Invalidating project list cache.")
        self.root_cache.invalidate_list()
        for cache in self.extra_caches:
            cache.invalidate_list()

    def invalidate_package(self, package_name: str):
        """Invalidate package file list cache.

        Deprecated: use ``invalidate_project``.

        Args:
            package_name: package name
        """

        warnings.warn(
            message="`invalidate_package` is deprecated, use `invalidate_project`",
            category=DeprecationWarning,
            stacklevel=2,
        )
        return self.invalidate_project(package_name)

    def invalidate_project(self, name: str) -> None:
        """Invalidate project file-list cache.

        Args:
            name: project name
        """

        logger.info(f"Invalidating project '{name}' file list cache.")
        self.root_cache.invalidate_project(name)
        for cache in self.extra_caches:
            cache.invalidate_project(name)


@functools.lru_cache(maxsize=None)
def get_proxpi_version() -> t.Union[str, None]:
    try:
        import importlib.metadata
    except ImportError:
        return None
    else:
        try:
            return importlib.metadata.version("proxpi")
        except importlib.metadata.PackageNotFoundError:
            return None<|MERGE_RESOLUTION|>--- conflicted
+++ resolved
@@ -324,13 +324,7 @@
             return
 
         logger.info(f"Listing packages in index '{self._index_url_masked}'")
-<<<<<<< HEAD
         response = self.session.get(self.index_url, stream=True, headers=self._headers)
-=======
-        response = self.session.get(
-            self.index_url, headers={"Accept": "application/vnd.pypi.simple.v1+html"}
-        )
->>>>>>> 593d880f
         response.raise_for_status()
         self._index_t = time.monotonic()
 
@@ -390,26 +384,13 @@
         response = None
         if time.monotonic() > (self._index_t or 0.0) + self.ttl:
             url = urllib.parse.urljoin(self.index_url, package_name)
-<<<<<<< HEAD
             response = self.session.get(url, stream=True, headers=self._headers)
-=======
-            response = self.session.get(
-                url, headers={"Accept": "application/vnd.pypi.simple.v1+html"}
-            )
-
->>>>>>> 593d880f
         if not response or not response.ok:
             if package_name not in self.list_projects():
                 raise NotFound(package_name)
             package_url = self._index[package_name]
             url = urllib.parse.urljoin(self.index_url, package_url)
-<<<<<<< HEAD
             response = self.session.get(url, stream=True, headers=self._headers)
-=======
-            response = self.session.get(
-                url, headers={"Accept": "application/vnd.pypi.simple.v1+html"}
-            )
->>>>>>> 593d880f
             response.raise_for_status()
 
         package = Package(package_name, files={}, refreshed=time.monotonic())
