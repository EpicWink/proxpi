--- conflicted
+++ resolved
@@ -356,12 +356,19 @@
             return
 
         logger.info(f"Listing packages in index '{self._index_url_masked}'")
-<<<<<<< HEAD
-        response = self.session.get(
-            self.index_url, headers={"Accept": "application/vnd.pypi.simple.v1+html"}, stream=True
-        )
+        response = self.session.get(self.index_url, headers=self._headers, stream=True)
         response.raise_for_status()
-        self._index_t = time.monotonic()
+        self._index_t = _now()
+
+        if response.headers["Content-Type"] == "application/vnd.pypi.simple.v1+json":
+            response_data = response.json()
+            for project in response_data["projects"]:
+                name_normalised = _name_normalise_re.sub("-", project["name"]).lower()
+                self._index[name_normalised] = f"{name_normalised}/"
+            logger.debug(
+                f"Finished listing packages in index '{self._index_url_masked}'",
+            )
+            return
 
         parser = lxml.etree.HTMLParser()
         try:
@@ -373,26 +380,7 @@
         finally:
             root = parser.close()
 
-        body = next(b for b in root if b.tag == "body")
-=======
-        response = self.session.get(self.index_url, headers=self._headers)
-        response.raise_for_status()
-        self._index_t = _now()
-
-        if response.headers["Content-Type"] == "application/vnd.pypi.simple.v1+json":
-            response_data = response.json()
-            for project in response_data["projects"]:
-                name_normalised = _name_normalise_re.sub("-", project["name"]).lower()
-                self._index[name_normalised] = f"{name_normalised}/"
-            logger.debug(
-                f"Finished listing packages in index '{self._index_url_masked}'",
-            )
-            return
-
-        tree = lxml.etree.parse(io.BytesIO(response.content), _html_parser)
-        root = tree.getroot()
         body = next((b for b in root if b.tag == "body"), root)
->>>>>>> a6328ea0
         for child in body:
             if child.tag == "a":
                 name = _name_normalise_re.sub("-", child.text).lower()
@@ -436,15 +424,8 @@
         response = None
         if self._index_t is None or _now() > self._index_t + self.ttl:
             url = urllib.parse.urljoin(self.index_url, package_name)
-<<<<<<< HEAD
-            response = self.session.get(
-                url, headers={"Accept": "application/vnd.pypi.simple.v1+html"}, stream=True
-            )
-
-=======
             logger.debug(f"Refreshing '{package_name}'")
-            response = self.session.get(url, headers=self._headers)
->>>>>>> a6328ea0
+            response = self.session.get(url, headers=self._headers, stream=True)
         if not response or not response.ok:
             logger.debug(f"List-files response: {response}")
             package_name_normalised = _name_normalise_re.sub("-", package_name).lower()
@@ -452,17 +433,20 @@
                 raise NotFound(package_name)
             package_url = self._index[package_name]
             url = urllib.parse.urljoin(self.index_url, package_url)
-<<<<<<< HEAD
-            response = self.session.get(
-                url, headers={"Accept": "application/vnd.pypi.simple.v1+html"}, stream=True
-            )
-=======
-            response = self.session.get(url, headers=self._headers)
->>>>>>> a6328ea0
+            response = self.session.get(url, headers=self._headers, stream=True)
             response.raise_for_status()
-        refreshed = time.monotonic()
-
-<<<<<<< HEAD
+
+        package = Package(package_name, files={}, refreshed=_now())
+
+        if response.headers["Content-Type"] == "application/vnd.pypi.simple.v1+json":
+            response_data = response.json()
+            for file_data in response_data["files"]:
+                file = FileFromJSON.from_json_response(file_data, response.request.url)
+                package.files[file.name] = file
+            self._packages[package_name] = package
+            logger.debug(f"Finished listing files in package '{package_name}'")
+            return
+
         parser = lxml.etree.HTMLParser()
         try:
             while True:
@@ -473,24 +457,7 @@
         finally:
             root = parser.close()
 
-        package = Package(package_name, files={}, refreshed=refreshed)
-        body = next(b for b in root if b.tag == "body")
-=======
-        package = Package(package_name, files={}, refreshed=_now())
-
-        if response.headers["Content-Type"] == "application/vnd.pypi.simple.v1+json":
-            response_data = response.json()
-            for file_data in response_data["files"]:
-                file = FileFromJSON.from_json_response(file_data, response.request.url)
-                package.files[file.name] = file
-            self._packages[package_name] = package
-            logger.debug(f"Finished listing files in package '{package_name}'")
-            return
-
-        tree = lxml.etree.parse(io.BytesIO(response.content), _html_parser)
-        root = tree.getroot()
         body = next((b for b in root if b.tag == "body"), root)
->>>>>>> a6328ea0
         for child in body:
             if child.tag == "a":
                 file = FileFromHTML.from_html_element(child, response.request.url)
